--- conflicted
+++ resolved
@@ -74,8 +74,6 @@
 };
 MODULE_DEVICE_TABLE(pci, nfp_pci_device_ids);
 
-<<<<<<< HEAD
-=======
 static bool nfp_board_ready(struct nfp_pf *pf)
 {
 	const char *cp;
@@ -115,7 +113,6 @@
 	return 0;
 }
 
->>>>>>> bb176f67
 static int nfp_pcie_sriov_read_nfd_limit(struct nfp_pf *pf)
 {
 	int err;
@@ -471,13 +468,10 @@
 		 nfp_hwinfo_lookup(pf->hwinfo, "assembly.revision"),
 		 nfp_hwinfo_lookup(pf->hwinfo, "cpld.version"));
 
-<<<<<<< HEAD
-=======
 	err = nfp_pf_board_state_wait(pf);
 	if (err)
 		goto err_hwinfo_free;
 
->>>>>>> bb176f67
 	err = devlink_register(devlink, &pdev->dev);
 	if (err)
 		goto err_hwinfo_free;
