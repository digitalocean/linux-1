/*
 * Copyright (c) 2017, Mellanox Technologies. All rights reserved.
 *
 * This software is available to you under a choice of one of two
 * licenses.  You may choose to be licensed under the terms of the GNU
 * General Public License (GPL) Version 2, available from the file
 * COPYING in the main directory of this source tree, or the
 * OpenIB.org BSD license below:
 *
 *     Redistribution and use in source and binary forms, with or
 *     without modification, are permitted provided that the following
 *     conditions are met:
 *
 *      - Redistributions of source code must retain the above
 *        copyright notice, this list of conditions and the following
 *        disclaimer.
 *
 *      - Redistributions in binary form must reproduce the above
 *        copyright notice, this list of conditions and the following
 *        disclaimer in the documentation and/or other materials
 *        provided with the distribution.
 *
 * THE SOFTWARE IS PROVIDED "AS IS", WITHOUT WARRANTY OF ANY KIND,
 * EXPRESS OR IMPLIED, INCLUDING BUT NOT LIMITED TO THE WARRANTIES OF
 * MERCHANTABILITY, FITNESS FOR A PARTICULAR PURPOSE AND
 * NONINFRINGEMENT. IN NO EVENT SHALL THE AUTHORS OR COPYRIGHT HOLDERS
 * BE LIABLE FOR ANY CLAIM, DAMAGES OR OTHER LIABILITY, WHETHER IN AN
 * ACTION OF CONTRACT, TORT OR OTHERWISE, ARISING FROM, OUT OF OR IN
 * CONNECTION WITH THE SOFTWARE OR THE USE OR OTHER DEALINGS IN THE
 * SOFTWARE.
 */

#include "en.h"
#include "ipoib.h"

static void mlx5i_get_drvinfo(struct net_device *dev,
			      struct ethtool_drvinfo *drvinfo)
{
	struct mlx5e_priv *priv = mlx5i_epriv(dev);

	mlx5e_ethtool_get_drvinfo(priv, drvinfo);
	strlcpy(drvinfo->driver, DRIVER_NAME "[ib_ipoib]",
		sizeof(drvinfo->driver));
}

static void mlx5i_get_strings(struct net_device *dev, u32 stringset, u8 *data)
{
	struct mlx5e_priv *priv  = mlx5i_epriv(dev);

	mlx5e_ethtool_get_strings(priv, stringset, data);
}

static int mlx5i_get_sset_count(struct net_device *dev, int sset)
{
	struct mlx5e_priv *priv = mlx5i_epriv(dev);

	return mlx5e_ethtool_get_sset_count(priv, sset);
}

static void mlx5i_get_ethtool_stats(struct net_device *dev,
				    struct ethtool_stats *stats,
				    u64 *data)
{
	struct mlx5e_priv *priv = mlx5i_epriv(dev);

	mlx5e_ethtool_get_ethtool_stats(priv, stats, data);
}

static int mlx5i_set_ringparam(struct net_device *dev,
			       struct ethtool_ringparam *param)
{
	struct mlx5e_priv *priv = mlx5i_epriv(dev);

	return mlx5e_ethtool_set_ringparam(priv, param);
}

static void mlx5i_get_ringparam(struct net_device *dev,
				struct ethtool_ringparam *param)
{
	struct mlx5e_priv *priv = mlx5i_epriv(dev);

	mlx5e_ethtool_get_ringparam(priv, param);
}

static int mlx5i_set_channels(struct net_device *dev,
			      struct ethtool_channels *ch)
{
	struct mlx5e_priv *priv = mlx5i_epriv(dev);

	return mlx5e_ethtool_set_channels(priv, ch);
}

static void mlx5i_get_channels(struct net_device *dev,
			       struct ethtool_channels *ch)
{
	struct mlx5e_priv *priv = mlx5i_epriv(dev);

	mlx5e_ethtool_get_channels(priv, ch);
}

static int mlx5i_set_coalesce(struct net_device *netdev,
			      struct ethtool_coalesce *coal)
{
	struct mlx5e_priv *priv = mlx5i_epriv(netdev);

	return mlx5e_ethtool_set_coalesce(priv, coal);
}

static int mlx5i_get_coalesce(struct net_device *netdev,
			      struct ethtool_coalesce *coal)
{
	struct mlx5e_priv *priv = mlx5i_epriv(netdev);

	return mlx5e_ethtool_get_coalesce(priv, coal);
}

static int mlx5i_get_ts_info(struct net_device *netdev,
			     struct ethtool_ts_info *info)
{
	struct mlx5e_priv *priv = mlx5i_epriv(netdev);

	return mlx5e_ethtool_get_ts_info(priv, info);
}

static int mlx5i_flash_device(struct net_device *netdev,
			      struct ethtool_flash *flash)
{
	struct mlx5e_priv *priv = mlx5i_epriv(netdev);

	return mlx5e_ethtool_flash_device(priv, flash);
}

enum mlx5_ptys_width {
	MLX5_PTYS_WIDTH_1X	= 1 << 0,
	MLX5_PTYS_WIDTH_2X	= 1 << 1,
	MLX5_PTYS_WIDTH_4X	= 1 << 2,
	MLX5_PTYS_WIDTH_8X	= 1 << 3,
	MLX5_PTYS_WIDTH_12X	= 1 << 4,
};

static inline int mlx5_ptys_width_enum_to_int(enum mlx5_ptys_width width)
{
	switch (width) {
	case MLX5_PTYS_WIDTH_1X:  return  1;
	case MLX5_PTYS_WIDTH_2X:  return  2;
	case MLX5_PTYS_WIDTH_4X:  return  4;
	case MLX5_PTYS_WIDTH_8X:  return  8;
	case MLX5_PTYS_WIDTH_12X: return 12;
	default:		  return -1;
	}
}

enum mlx5_ptys_rate {
	MLX5_PTYS_RATE_SDR	= 1 << 0,
	MLX5_PTYS_RATE_DDR	= 1 << 1,
	MLX5_PTYS_RATE_QDR	= 1 << 2,
	MLX5_PTYS_RATE_FDR10	= 1 << 3,
	MLX5_PTYS_RATE_FDR	= 1 << 4,
	MLX5_PTYS_RATE_EDR	= 1 << 5,
	MLX5_PTYS_RATE_HDR	= 1 << 6,
};

static inline int mlx5_ptys_rate_enum_to_int(enum mlx5_ptys_rate rate)
{
	switch (rate) {
	case MLX5_PTYS_RATE_SDR:   return 2500;
	case MLX5_PTYS_RATE_DDR:   return 5000;
	case MLX5_PTYS_RATE_QDR:
	case MLX5_PTYS_RATE_FDR10: return 10000;
	case MLX5_PTYS_RATE_FDR:   return 14000;
	case MLX5_PTYS_RATE_EDR:   return 25000;
	case MLX5_PTYS_RATE_HDR:   return 50000;
	default:		   return -1;
	}
}

static int mlx5i_get_port_settings(struct net_device *netdev,
				   u16 *ib_link_width_oper, u16 *ib_proto_oper)
{
	struct mlx5e_priv *priv    = mlx5i_epriv(netdev);
	struct mlx5_core_dev *mdev = priv->mdev;
	u32 out[MLX5_ST_SZ_DW(ptys_reg)] = {0};
	int ret;

	ret = mlx5_query_port_ptys(mdev, out, sizeof(out), MLX5_PTYS_IB, 1);
	if (ret)
		return ret;

	*ib_link_width_oper = MLX5_GET(ptys_reg, out, ib_link_width_oper);
	*ib_proto_oper      = MLX5_GET(ptys_reg, out, ib_proto_oper);

	return 0;
}

static int mlx5i_get_speed_settings(u16 ib_link_width_oper, u16 ib_proto_oper)
{
	int rate, width;

	rate = mlx5_ptys_rate_enum_to_int(ib_proto_oper);
	if (rate < 0)
		return -EINVAL;
	width = mlx5_ptys_width_enum_to_int(ib_link_width_oper);
	if (width < 0)
		return -EINVAL;

	return rate * width;
}

static int mlx5i_get_link_ksettings(struct net_device *netdev,
				    struct ethtool_link_ksettings *link_ksettings)
{
	u16 ib_link_width_oper;
	u16 ib_proto_oper;
	int speed, ret;

	ret = mlx5i_get_port_settings(netdev, &ib_link_width_oper, &ib_proto_oper);
	if (ret)
		return ret;

	ethtool_link_ksettings_zero_link_mode(link_ksettings, supported);
	ethtool_link_ksettings_zero_link_mode(link_ksettings, advertising);

	speed = mlx5i_get_speed_settings(ib_link_width_oper, ib_proto_oper);
	if (speed < 0)
		return -EINVAL;

	link_ksettings->base.duplex = DUPLEX_FULL;
	link_ksettings->base.port = PORT_OTHER;

	link_ksettings->base.autoneg = AUTONEG_DISABLE;

	link_ksettings->base.speed = speed;

	return 0;
}

const struct ethtool_ops mlx5i_ethtool_ops = {
	.get_drvinfo        = mlx5i_get_drvinfo,
	.get_strings        = mlx5i_get_strings,
	.get_sset_count     = mlx5i_get_sset_count,
	.get_ethtool_stats  = mlx5i_get_ethtool_stats,
	.get_ringparam      = mlx5i_get_ringparam,
	.set_ringparam      = mlx5i_set_ringparam,
	.flash_device       = mlx5i_flash_device,
	.get_channels       = mlx5i_get_channels,
	.set_channels       = mlx5i_set_channels,
	.get_coalesce       = mlx5i_get_coalesce,
	.set_coalesce       = mlx5i_set_coalesce,
	.get_ts_info        = mlx5i_get_ts_info,
	.get_link_ksettings = mlx5i_get_link_ksettings,
	.get_link           = ethtool_op_get_link,
};

const struct ethtool_ops mlx5i_pkey_ethtool_ops = {
	.get_drvinfo        = mlx5i_get_drvinfo,
	.get_link           = ethtool_op_get_link,
<<<<<<< HEAD
=======
	.get_ts_info        = mlx5i_get_ts_info,
>>>>>>> 661e50bc
};<|MERGE_RESOLUTION|>--- conflicted
+++ resolved
@@ -254,8 +254,5 @@
 const struct ethtool_ops mlx5i_pkey_ethtool_ops = {
 	.get_drvinfo        = mlx5i_get_drvinfo,
 	.get_link           = ethtool_op_get_link,
-<<<<<<< HEAD
-=======
 	.get_ts_info        = mlx5i_get_ts_info,
->>>>>>> 661e50bc
 };