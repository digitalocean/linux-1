/*
 *  Linux MegaRAID driver for SAS based RAID controllers
 *
 *  Copyright (c) 2009-2013  LSI Corporation
 *  Copyright (c) 2013-2014  Avago Technologies
 *
 *  This program is free software; you can redistribute it and/or
 *  modify it under the terms of the GNU General Public License
 *  as published by the Free Software Foundation; either version 2
 *  of the License, or (at your option) any later version.
 *
 *  This program is distributed in the hope that it will be useful,
 *  but WITHOUT ANY WARRANTY; without even the implied warranty of
 *  MERCHANTABILITY or FITNESS FOR A PARTICULAR PURPOSE.  See the
 *  GNU General Public License for more details.
 *
 *  You should have received a copy of the GNU General Public License
 *  along with this program.  If not, see <http://www.gnu.org/licenses/>.
 *
 *  FILE: megaraid_sas_fusion.c
 *
 *  Authors: Avago Technologies
 *           Sumant Patro
 *           Adam Radford
 *           Kashyap Desai <kashyap.desai@avagotech.com>
 *           Sumit Saxena <sumit.saxena@avagotech.com>
 *
 *  Send feedback to: megaraidlinux.pdl@avagotech.com
 *
 *  Mail to: Avago Technologies, 350 West Trimble Road, Building 90,
 *  San Jose, California 95131
 */

#include <linux/kernel.h>
#include <linux/types.h>
#include <linux/pci.h>
#include <linux/list.h>
#include <linux/moduleparam.h>
#include <linux/module.h>
#include <linux/spinlock.h>
#include <linux/interrupt.h>
#include <linux/delay.h>
#include <linux/uio.h>
#include <linux/uaccess.h>
#include <linux/fs.h>
#include <linux/compat.h>
#include <linux/blkdev.h>
#include <linux/mutex.h>
#include <linux/poll.h>
#include <linux/vmalloc.h>

#include <scsi/scsi.h>
#include <scsi/scsi_cmnd.h>
#include <scsi/scsi_device.h>
#include <scsi/scsi_host.h>
#include <scsi/scsi_dbg.h>
#include <linux/dmi.h>

#include "megaraid_sas_fusion.h"
#include "megaraid_sas.h"


extern void megasas_free_cmds(struct megasas_instance *instance);
extern struct megasas_cmd *megasas_get_cmd(struct megasas_instance
					   *instance);
extern void
megasas_complete_cmd(struct megasas_instance *instance,
		     struct megasas_cmd *cmd, u8 alt_status);
int
wait_and_poll(struct megasas_instance *instance, struct megasas_cmd *cmd,
	      int seconds);

void
megasas_return_cmd(struct megasas_instance *instance, struct megasas_cmd *cmd);
int megasas_alloc_cmds(struct megasas_instance *instance);
int
megasas_clear_intr_fusion(struct megasas_register_set __iomem *regs);
int
megasas_issue_polled(struct megasas_instance *instance,
		     struct megasas_cmd *cmd);
void
megasas_check_and_restore_queue_depth(struct megasas_instance *instance);

int megasas_transition_to_ready(struct megasas_instance *instance, int ocr);
void megaraid_sas_kill_hba(struct megasas_instance *instance);

extern u32 megasas_dbg_lvl;
int megasas_sriov_start_heartbeat(struct megasas_instance *instance,
				  int initial);
void megasas_start_timer(struct megasas_instance *instance);
extern struct megasas_mgmt_info megasas_mgmt_info;
extern unsigned int resetwaittime;
extern unsigned int dual_qdepth_disable;
static void megasas_free_rdpq_fusion(struct megasas_instance *instance);
static void megasas_free_reply_fusion(struct megasas_instance *instance);
static inline
void megasas_configure_queue_sizes(struct megasas_instance *instance);

/**
 * megasas_check_same_4gb_region -	check if allocation
 *					crosses same 4GB boundary or not
 * @instance -				adapter's soft instance
 * start_addr -			start address of DMA allocation
 * size -				size of allocation in bytes
 * return -				true : allocation does not cross same
 *					4GB boundary
 *					false: allocation crosses same
 *					4GB boundary
 */
static inline bool megasas_check_same_4gb_region
	(struct megasas_instance *instance, dma_addr_t start_addr, size_t size)
{
	dma_addr_t end_addr;
<<<<<<< HEAD

	end_addr = start_addr + size;

=======

	end_addr = start_addr + size;

>>>>>>> 661e50bc
	if (upper_32_bits(start_addr) != upper_32_bits(end_addr)) {
		dev_err(&instance->pdev->dev,
			"Failed to get same 4GB boundary: start_addr: 0x%llx end_addr: 0x%llx\n",
			(unsigned long long)start_addr,
			(unsigned long long)end_addr);
		return false;
	}

	return true;
}

/**
 * megasas_enable_intr_fusion -	Enables interrupts
 * @regs:			MFI register set
 */
void
megasas_enable_intr_fusion(struct megasas_instance *instance)
{
	struct megasas_register_set __iomem *regs;
	regs = instance->reg_set;

	instance->mask_interrupts = 0;
	/* For Thunderbolt/Invader also clear intr on enable */
	writel(~0, &regs->outbound_intr_status);
	readl(&regs->outbound_intr_status);

	writel(~MFI_FUSION_ENABLE_INTERRUPT_MASK, &(regs)->outbound_intr_mask);

	/* Dummy readl to force pci flush */
	readl(&regs->outbound_intr_mask);
}

/**
 * megasas_disable_intr_fusion - Disables interrupt
 * @regs:			 MFI register set
 */
void
megasas_disable_intr_fusion(struct megasas_instance *instance)
{
	u32 mask = 0xFFFFFFFF;
	u32 status;
	struct megasas_register_set __iomem *regs;
	regs = instance->reg_set;
	instance->mask_interrupts = 1;

	writel(mask, &regs->outbound_intr_mask);
	/* Dummy readl to force pci flush */
	status = readl(&regs->outbound_intr_mask);
}

int
megasas_clear_intr_fusion(struct megasas_register_set __iomem *regs)
{
	u32 status;
	/*
	 * Check if it is our interrupt
	 */
	status = readl(&regs->outbound_intr_status);

	if (status & 1) {
		writel(status, &regs->outbound_intr_status);
		readl(&regs->outbound_intr_status);
		return 1;
	}
	if (!(status & MFI_FUSION_ENABLE_INTERRUPT_MASK))
		return 0;

	return 1;
}

/**
 * megasas_get_cmd_fusion -	Get a command from the free pool
 * @instance:		Adapter soft state
 *
 * Returns a blk_tag indexed mpt frame
 */
inline struct megasas_cmd_fusion *megasas_get_cmd_fusion(struct megasas_instance
						  *instance, u32 blk_tag)
{
	struct fusion_context *fusion;

	fusion = instance->ctrl_context;
	return fusion->cmd_list[blk_tag];
}

/**
 * megasas_return_cmd_fusion -	Return a cmd to free command pool
 * @instance:		Adapter soft state
 * @cmd:		Command packet to be returned to free command pool
 */
inline void megasas_return_cmd_fusion(struct megasas_instance *instance,
	struct megasas_cmd_fusion *cmd)
{
	cmd->scmd = NULL;
	memset(cmd->io_request, 0, MEGA_MPI2_RAID_DEFAULT_IO_FRAME_SIZE);
	cmd->r1_alt_dev_handle = MR_DEVHANDLE_INVALID;
	cmd->cmd_completed = false;
}

/**
 * megasas_fire_cmd_fusion -	Sends command to the FW
 * @instance:			Adapter soft state
 * @req_desc:			32bit or 64bit Request descriptor
 *
 * Perform PCI Write. Ventura supports 32 bit Descriptor.
 * Prior to Ventura (12G) MR controller supports 64 bit Descriptor.
 */

static void
megasas_fire_cmd_fusion(struct megasas_instance *instance,
		union MEGASAS_REQUEST_DESCRIPTOR_UNION *req_desc)
{
	if (instance->adapter_type == VENTURA_SERIES)
		writel(le32_to_cpu(req_desc->u.low),
			&instance->reg_set->inbound_single_queue_port);
	else {
#if defined(writeq) && defined(CONFIG_64BIT)
		u64 req_data = (((u64)le32_to_cpu(req_desc->u.high) << 32) |
				le32_to_cpu(req_desc->u.low));

		writeq(req_data, &instance->reg_set->inbound_low_queue_port);
#else
		unsigned long flags;
		spin_lock_irqsave(&instance->hba_lock, flags);
		writel(le32_to_cpu(req_desc->u.low),
			&instance->reg_set->inbound_low_queue_port);
		writel(le32_to_cpu(req_desc->u.high),
			&instance->reg_set->inbound_high_queue_port);
		mmiowb();
		spin_unlock_irqrestore(&instance->hba_lock, flags);
#endif
	}
}

/**
 * megasas_fusion_update_can_queue -	Do all Adapter Queue depth related calculations here
 * @instance:							Adapter soft state
 * fw_boot_context:						Whether this function called during probe or after OCR
 *
 * This function is only for fusion controllers.
 * Update host can queue, if firmware downgrade max supported firmware commands.
 * Firmware upgrade case will be skiped because underlying firmware has
 * more resource than exposed to the OS.
 *
 */
static void
megasas_fusion_update_can_queue(struct megasas_instance *instance, int fw_boot_context)
{
	u16 cur_max_fw_cmds = 0;
	u16 ldio_threshold = 0;
	struct megasas_register_set __iomem *reg_set;

	reg_set = instance->reg_set;

	/* ventura FW does not fill outbound_scratch_pad_3 with queue depth */
	if (instance->adapter_type < VENTURA_SERIES)
		cur_max_fw_cmds =
		readl(&instance->reg_set->outbound_scratch_pad_3) & 0x00FFFF;

	if (dual_qdepth_disable || !cur_max_fw_cmds)
		cur_max_fw_cmds = instance->instancet->read_fw_status_reg(reg_set) & 0x00FFFF;
	else
		ldio_threshold =
			(instance->instancet->read_fw_status_reg(reg_set) & 0x00FFFF) - MEGASAS_FUSION_IOCTL_CMDS;

	dev_info(&instance->pdev->dev,
		 "Current firmware supports maximum commands: %d\t LDIO threshold: %d\n",
		 cur_max_fw_cmds, ldio_threshold);

	if (fw_boot_context == OCR_CONTEXT) {
		cur_max_fw_cmds = cur_max_fw_cmds - 1;
		if (cur_max_fw_cmds < instance->max_fw_cmds) {
			instance->cur_can_queue =
				cur_max_fw_cmds - (MEGASAS_FUSION_INTERNAL_CMDS +
						MEGASAS_FUSION_IOCTL_CMDS);
			instance->host->can_queue = instance->cur_can_queue;
			instance->ldio_threshold = ldio_threshold;
		}
	} else {
		instance->max_fw_cmds = cur_max_fw_cmds;
		instance->ldio_threshold = ldio_threshold;

		if (reset_devices)
			instance->max_fw_cmds = min(instance->max_fw_cmds,
						(u16)MEGASAS_KDUMP_QUEUE_DEPTH);
		/*
		* Reduce the max supported cmds by 1. This is to ensure that the
		* reply_q_sz (1 more than the max cmd that driver may send)
		* does not exceed max cmds that the FW can support
		*/
		instance->max_fw_cmds = instance->max_fw_cmds-1;
	}
}
/**
 * megasas_free_cmds_fusion -	Free all the cmds in the free cmd pool
 * @instance:		Adapter soft state
 */
void
megasas_free_cmds_fusion(struct megasas_instance *instance)
{
	int i;
	struct fusion_context *fusion = instance->ctrl_context;
	struct megasas_cmd_fusion *cmd;

	if (fusion->sense)
		dma_pool_free(fusion->sense_dma_pool, fusion->sense,
			      fusion->sense_phys_addr);

	/* SG */
	if (fusion->cmd_list) {
		for (i = 0; i < instance->max_mpt_cmds; i++) {
			cmd = fusion->cmd_list[i];
			if (cmd) {
				if (cmd->sg_frame)
					dma_pool_free(fusion->sg_dma_pool,
						      cmd->sg_frame,
						      cmd->sg_frame_phys_addr);
			}
			kfree(cmd);
		}
		kfree(fusion->cmd_list);
	}

	if (fusion->sg_dma_pool) {
		dma_pool_destroy(fusion->sg_dma_pool);
		fusion->sg_dma_pool = NULL;
	}
	if (fusion->sense_dma_pool) {
		dma_pool_destroy(fusion->sense_dma_pool);
		fusion->sense_dma_pool = NULL;
	}


	/* Reply Frame, Desc*/
	if (instance->is_rdpq)
		megasas_free_rdpq_fusion(instance);
	else
		megasas_free_reply_fusion(instance);

	/* Request Frame, Desc*/
	if (fusion->req_frames_desc)
		dma_free_coherent(&instance->pdev->dev,
			fusion->request_alloc_sz, fusion->req_frames_desc,
			fusion->req_frames_desc_phys);
	if (fusion->io_request_frames)
		dma_pool_free(fusion->io_request_frames_pool,
			fusion->io_request_frames,
			fusion->io_request_frames_phys);
	if (fusion->io_request_frames_pool) {
		dma_pool_destroy(fusion->io_request_frames_pool);
		fusion->io_request_frames_pool = NULL;
	}
}

/**
 * megasas_create_sg_sense_fusion -	Creates DMA pool for cmd frames
 * @instance:			Adapter soft state
 *
 */
static int megasas_create_sg_sense_fusion(struct megasas_instance *instance)
{
	int i;
	u16 max_cmd;
	struct fusion_context *fusion;
	struct megasas_cmd_fusion *cmd;
	int sense_sz;
	u32 offset;

	fusion = instance->ctrl_context;
	max_cmd = instance->max_fw_cmds;
	sense_sz = instance->max_mpt_cmds * SCSI_SENSE_BUFFERSIZE;

	fusion->sg_dma_pool =
			dma_pool_create("mr_sg", &instance->pdev->dev,
				instance->max_chain_frame_sz,
				MR_DEFAULT_NVME_PAGE_SIZE, 0);
	/* SCSI_SENSE_BUFFERSIZE  = 96 bytes */
	fusion->sense_dma_pool =
			dma_pool_create("mr_sense", &instance->pdev->dev,
				sense_sz, 64, 0);

	if (!fusion->sense_dma_pool || !fusion->sg_dma_pool) {
		dev_err(&instance->pdev->dev,
			"Failed from %s %d\n",  __func__, __LINE__);
		return -ENOMEM;
	}

	fusion->sense = dma_pool_alloc(fusion->sense_dma_pool,
				       GFP_KERNEL, &fusion->sense_phys_addr);
	if (!fusion->sense) {
		dev_err(&instance->pdev->dev,
			"failed from %s %d\n",  __func__, __LINE__);
		return -ENOMEM;
	}

	/* sense buffer, request frame and reply desc pool requires to be in
	 * same 4 gb region. Below function will check this.
	 * In case of failure, new pci pool will be created with updated
	 * alignment.
	 * Older allocation and pool will be destroyed.
	 * Alignment will be used such a way that next allocation if success,
	 * will always meet same 4gb region requirement.
	 * Actual requirement is not alignment, but we need start and end of
	 * DMA address must have same upper 32 bit address.
	 */

	if (!megasas_check_same_4gb_region(instance, fusion->sense_phys_addr,
					   sense_sz)) {
		dma_pool_free(fusion->sense_dma_pool, fusion->sense,
			      fusion->sense_phys_addr);
		fusion->sense = NULL;
		dma_pool_destroy(fusion->sense_dma_pool);

		fusion->sense_dma_pool =
			dma_pool_create("mr_sense_align", &instance->pdev->dev,
					sense_sz, roundup_pow_of_two(sense_sz),
					0);
		if (!fusion->sense_dma_pool) {
			dev_err(&instance->pdev->dev,
				"Failed from %s %d\n",  __func__, __LINE__);
			return -ENOMEM;
		}
		fusion->sense = dma_pool_alloc(fusion->sense_dma_pool,
					       GFP_KERNEL,
					       &fusion->sense_phys_addr);
		if (!fusion->sense) {
			dev_err(&instance->pdev->dev,
				"failed from %s %d\n",  __func__, __LINE__);
			return -ENOMEM;
		}
	}

	/*
	 * Allocate and attach a frame to each of the commands in cmd_list
	 */
	for (i = 0; i < max_cmd; i++) {
		cmd = fusion->cmd_list[i];
		cmd->sg_frame = dma_pool_alloc(fusion->sg_dma_pool,
					GFP_KERNEL, &cmd->sg_frame_phys_addr);

		offset = SCSI_SENSE_BUFFERSIZE * i;
		cmd->sense = (u8 *)fusion->sense + offset;
		cmd->sense_phys_addr = fusion->sense_phys_addr + offset;

		if (!cmd->sg_frame) {
			dev_err(&instance->pdev->dev,
				"Failed from %s %d\n",  __func__, __LINE__);
			return -ENOMEM;
		}
	}

	/* create sense buffer for the raid 1/10 fp */
	for (i = max_cmd; i < instance->max_mpt_cmds; i++) {
		cmd = fusion->cmd_list[i];
		offset = SCSI_SENSE_BUFFERSIZE * i;
		cmd->sense = (u8 *)fusion->sense + offset;
		cmd->sense_phys_addr = fusion->sense_phys_addr + offset;

	}

	return 0;
}

int
megasas_alloc_cmdlist_fusion(struct megasas_instance *instance)
{
	u32 max_mpt_cmd, i, j;
	struct fusion_context *fusion;

	fusion = instance->ctrl_context;

	max_mpt_cmd = instance->max_mpt_cmds;

	/*
	 * fusion->cmd_list is an array of struct megasas_cmd_fusion pointers.
	 * Allocate the dynamic array first and then allocate individual
	 * commands.
	 */
	fusion->cmd_list =
		kzalloc(sizeof(struct megasas_cmd_fusion *) * max_mpt_cmd,
			GFP_KERNEL);
	if (!fusion->cmd_list) {
		dev_err(&instance->pdev->dev,
			"Failed from %s %d\n",  __func__, __LINE__);
		return -ENOMEM;
	}

	for (i = 0; i < max_mpt_cmd; i++) {
		fusion->cmd_list[i] = kzalloc(sizeof(struct megasas_cmd_fusion),
					      GFP_KERNEL);
		if (!fusion->cmd_list[i]) {
			for (j = 0; j < i; j++)
				kfree(fusion->cmd_list[j]);
			kfree(fusion->cmd_list);
			dev_err(&instance->pdev->dev,
				"Failed from %s %d\n",  __func__, __LINE__);
			return -ENOMEM;
		}
	}

	return 0;
}
int
megasas_alloc_request_fusion(struct megasas_instance *instance)
{
	struct fusion_context *fusion;

	fusion = instance->ctrl_context;

retry_alloc:
	fusion->io_request_frames_pool =
			dma_pool_create("mr_ioreq", &instance->pdev->dev,
				fusion->io_frames_alloc_sz, 16, 0);

	if (!fusion->io_request_frames_pool) {
		dev_err(&instance->pdev->dev,
			"Failed from %s %d\n",  __func__, __LINE__);
		return -ENOMEM;
	}

	fusion->io_request_frames =
			dma_pool_alloc(fusion->io_request_frames_pool,
				GFP_KERNEL, &fusion->io_request_frames_phys);
	if (!fusion->io_request_frames) {
		if (instance->max_fw_cmds >= (MEGASAS_REDUCE_QD_COUNT * 2)) {
			instance->max_fw_cmds -= MEGASAS_REDUCE_QD_COUNT;
			dma_pool_destroy(fusion->io_request_frames_pool);
			megasas_configure_queue_sizes(instance);
			goto retry_alloc;
		} else {
			dev_err(&instance->pdev->dev,
				"Failed from %s %d\n",  __func__, __LINE__);
			return -ENOMEM;
		}
	}

	if (!megasas_check_same_4gb_region(instance,
					   fusion->io_request_frames_phys,
					   fusion->io_frames_alloc_sz)) {
		dma_pool_free(fusion->io_request_frames_pool,
			      fusion->io_request_frames,
			      fusion->io_request_frames_phys);
		fusion->io_request_frames = NULL;
		dma_pool_destroy(fusion->io_request_frames_pool);

		fusion->io_request_frames_pool =
			dma_pool_create("mr_ioreq_align",
					&instance->pdev->dev,
					fusion->io_frames_alloc_sz,
					roundup_pow_of_two(fusion->io_frames_alloc_sz),
					0);

		if (!fusion->io_request_frames_pool) {
			dev_err(&instance->pdev->dev,
				"Failed from %s %d\n",  __func__, __LINE__);
			return -ENOMEM;
		}

		fusion->io_request_frames =
			dma_pool_alloc(fusion->io_request_frames_pool,
				       GFP_KERNEL,
				       &fusion->io_request_frames_phys);

		if (!fusion->io_request_frames) {
			dev_err(&instance->pdev->dev,
				"Failed from %s %d\n",  __func__, __LINE__);
			return -ENOMEM;
		}
	}

	fusion->req_frames_desc =
		dma_alloc_coherent(&instance->pdev->dev,
				   fusion->request_alloc_sz,
				   &fusion->req_frames_desc_phys, GFP_KERNEL);
	if (!fusion->req_frames_desc) {
		dev_err(&instance->pdev->dev,
			"Failed from %s %d\n",  __func__, __LINE__);
		return -ENOMEM;
	}

	return 0;
}

int
megasas_alloc_reply_fusion(struct megasas_instance *instance)
{
	int i, count;
	struct fusion_context *fusion;
	union MPI2_REPLY_DESCRIPTORS_UNION *reply_desc;
	fusion = instance->ctrl_context;

	count = instance->msix_vectors > 0 ? instance->msix_vectors : 1;
	fusion->reply_frames_desc_pool =
			dma_pool_create("mr_reply", &instance->pdev->dev,
				fusion->reply_alloc_sz * count, 16, 0);

	if (!fusion->reply_frames_desc_pool) {
		dev_err(&instance->pdev->dev,
			"Failed from %s %d\n",  __func__, __LINE__);
		return -ENOMEM;
	}

	fusion->reply_frames_desc[0] =
		dma_pool_alloc(fusion->reply_frames_desc_pool,
			GFP_KERNEL, &fusion->reply_frames_desc_phys[0]);
	if (!fusion->reply_frames_desc[0]) {
		dev_err(&instance->pdev->dev,
			"Failed from %s %d\n",  __func__, __LINE__);
		return -ENOMEM;
	}

	if (!megasas_check_same_4gb_region(instance,
					   fusion->reply_frames_desc_phys[0],
					   (fusion->reply_alloc_sz * count))) {
		dma_pool_free(fusion->reply_frames_desc_pool,
			      fusion->reply_frames_desc[0],
			      fusion->reply_frames_desc_phys[0]);
		fusion->reply_frames_desc[0] = NULL;
		dma_pool_destroy(fusion->reply_frames_desc_pool);

		fusion->reply_frames_desc_pool =
			dma_pool_create("mr_reply_align",
					&instance->pdev->dev,
					fusion->reply_alloc_sz * count,
					roundup_pow_of_two(fusion->reply_alloc_sz * count),
					0);

		if (!fusion->reply_frames_desc_pool) {
			dev_err(&instance->pdev->dev,
				"Failed from %s %d\n",  __func__, __LINE__);
			return -ENOMEM;
		}

		fusion->reply_frames_desc[0] =
			dma_pool_alloc(fusion->reply_frames_desc_pool,
				       GFP_KERNEL,
				       &fusion->reply_frames_desc_phys[0]);

		if (!fusion->reply_frames_desc[0]) {
			dev_err(&instance->pdev->dev,
				"Failed from %s %d\n",  __func__, __LINE__);
			return -ENOMEM;
		}
	}

	reply_desc = fusion->reply_frames_desc[0];
	for (i = 0; i < fusion->reply_q_depth * count; i++, reply_desc++)
		reply_desc->Words = cpu_to_le64(ULLONG_MAX);

	/* This is not a rdpq mode, but driver still populate
	 * reply_frame_desc array to use same msix index in ISR path.
	 */
	for (i = 0; i < (count - 1); i++)
		fusion->reply_frames_desc[i + 1] =
			fusion->reply_frames_desc[i] +
			(fusion->reply_alloc_sz)/sizeof(union MPI2_REPLY_DESCRIPTORS_UNION);

	return 0;
}

int
megasas_alloc_rdpq_fusion(struct megasas_instance *instance)
{
	int i, j, k, msix_count;
	struct fusion_context *fusion;
	union MPI2_REPLY_DESCRIPTORS_UNION *reply_desc;
	union MPI2_REPLY_DESCRIPTORS_UNION *rdpq_chunk_virt[RDPQ_MAX_CHUNK_COUNT];
	dma_addr_t rdpq_chunk_phys[RDPQ_MAX_CHUNK_COUNT];
	u8 dma_alloc_count, abs_index;
	u32 chunk_size, array_size, offset;

	fusion = instance->ctrl_context;
	chunk_size = fusion->reply_alloc_sz * RDPQ_MAX_INDEX_IN_ONE_CHUNK;
	array_size = sizeof(struct MPI2_IOC_INIT_RDPQ_ARRAY_ENTRY) *
		     MAX_MSIX_QUEUES_FUSION;

	fusion->rdpq_virt = pci_alloc_consistent(instance->pdev, array_size,
						 &fusion->rdpq_phys);
	if (!fusion->rdpq_virt) {
		dev_err(&instance->pdev->dev,
			"Failed from %s %d\n",  __func__, __LINE__);
		return -ENOMEM;
	}

	memset(fusion->rdpq_virt, 0, array_size);
	msix_count = instance->msix_vectors > 0 ? instance->msix_vectors : 1;

	fusion->reply_frames_desc_pool = dma_pool_create("mr_rdpq",
							 &instance->pdev->dev,
							 chunk_size, 16, 0);
	fusion->reply_frames_desc_pool_align =
				dma_pool_create("mr_rdpq_align",
						&instance->pdev->dev,
						chunk_size,
						roundup_pow_of_two(chunk_size),
						0);

	if (!fusion->reply_frames_desc_pool ||
	    !fusion->reply_frames_desc_pool_align) {
		dev_err(&instance->pdev->dev,
			"Failed from %s %d\n",  __func__, __LINE__);
		return -ENOMEM;
	}

/*
 * For INVADER_SERIES each set of 8 reply queues(0-7, 8-15, ..) and
 * VENTURA_SERIES each set of 16 reply queues(0-15, 16-31, ..) should be
 * within 4GB boundary and also reply queues in a set must have same
 * upper 32-bits in their memory address. so here driver is allocating the
 * DMA'able memory for reply queues according. Driver uses limitation of
 * VENTURA_SERIES to manage INVADER_SERIES as well.
 */
	dma_alloc_count = DIV_ROUND_UP(msix_count, RDPQ_MAX_INDEX_IN_ONE_CHUNK);

	for (i = 0; i < dma_alloc_count; i++) {
		rdpq_chunk_virt[i] =
			dma_pool_alloc(fusion->reply_frames_desc_pool,
				       GFP_KERNEL, &rdpq_chunk_phys[i]);
		if (!rdpq_chunk_virt[i]) {
			dev_err(&instance->pdev->dev,
				"Failed from %s %d\n",  __func__, __LINE__);
			return -ENOMEM;
		}
		/* reply desc pool requires to be in same 4 gb region.
		 * Below function will check this.
		 * In case of failure, new pci pool will be created with updated
		 * alignment.
		 * For RDPQ buffers, driver always allocate two separate pci pool.
		 * Alignment will be used such a way that next allocation if
		 * success, will always meet same 4gb region requirement.
		 * rdpq_tracker keep track of each buffer's physical,
		 * virtual address and pci pool descriptor. It will help driver
		 * while freeing the resources.
		 *
		 */
		if (!megasas_check_same_4gb_region(instance, rdpq_chunk_phys[i],
						   chunk_size)) {
			dma_pool_free(fusion->reply_frames_desc_pool,
				      rdpq_chunk_virt[i],
				      rdpq_chunk_phys[i]);

			rdpq_chunk_virt[i] =
				dma_pool_alloc(fusion->reply_frames_desc_pool_align,
					       GFP_KERNEL, &rdpq_chunk_phys[i]);
			if (!rdpq_chunk_virt[i]) {
				dev_err(&instance->pdev->dev,
					"Failed from %s %d\n",
					__func__, __LINE__);
				return -ENOMEM;
			}
			fusion->rdpq_tracker[i].dma_pool_ptr =
					fusion->reply_frames_desc_pool_align;
		} else {
			fusion->rdpq_tracker[i].dma_pool_ptr =
					fusion->reply_frames_desc_pool;
		}

		fusion->rdpq_tracker[i].pool_entry_phys = rdpq_chunk_phys[i];
		fusion->rdpq_tracker[i].pool_entry_virt = rdpq_chunk_virt[i];
	}

	for (k = 0; k < dma_alloc_count; k++) {
		for (i = 0; i < RDPQ_MAX_INDEX_IN_ONE_CHUNK; i++) {
			abs_index = (k * RDPQ_MAX_INDEX_IN_ONE_CHUNK) + i;

			if (abs_index == msix_count)
				break;
			offset = fusion->reply_alloc_sz * i;
			fusion->rdpq_virt[abs_index].RDPQBaseAddress =
					cpu_to_le64(rdpq_chunk_phys[k] + offset);
			fusion->reply_frames_desc_phys[abs_index] =
					rdpq_chunk_phys[k] + offset;
			fusion->reply_frames_desc[abs_index] =
					(union MPI2_REPLY_DESCRIPTORS_UNION *)((u8 *)rdpq_chunk_virt[k] + offset);

			reply_desc = fusion->reply_frames_desc[abs_index];
			for (j = 0; j < fusion->reply_q_depth; j++, reply_desc++)
				reply_desc->Words = ULLONG_MAX;
		}
	}

	return 0;
}

static void
megasas_free_rdpq_fusion(struct megasas_instance *instance) {

	int i;
	struct fusion_context *fusion;

	fusion = instance->ctrl_context;

	for (i = 0; i < RDPQ_MAX_CHUNK_COUNT; i++) {
		if (fusion->rdpq_tracker[i].pool_entry_virt)
			dma_pool_free(fusion->rdpq_tracker[i].dma_pool_ptr,
				      fusion->rdpq_tracker[i].pool_entry_virt,
				      fusion->rdpq_tracker[i].pool_entry_phys);

	}

	if (fusion->reply_frames_desc_pool)
		dma_pool_destroy(fusion->reply_frames_desc_pool);
	if (fusion->reply_frames_desc_pool_align)
		dma_pool_destroy(fusion->reply_frames_desc_pool_align);

	if (fusion->rdpq_virt)
		pci_free_consistent(instance->pdev,
			sizeof(struct MPI2_IOC_INIT_RDPQ_ARRAY_ENTRY) * MAX_MSIX_QUEUES_FUSION,
			fusion->rdpq_virt, fusion->rdpq_phys);
}

static void
megasas_free_reply_fusion(struct megasas_instance *instance) {

	struct fusion_context *fusion;

	fusion = instance->ctrl_context;

	if (fusion->reply_frames_desc[0])
		dma_pool_free(fusion->reply_frames_desc_pool,
			fusion->reply_frames_desc[0],
			fusion->reply_frames_desc_phys[0]);

	if (fusion->reply_frames_desc_pool)
		dma_pool_destroy(fusion->reply_frames_desc_pool);

}


/**
 * megasas_alloc_cmds_fusion -	Allocates the command packets
 * @instance:		Adapter soft state
 *
 *
 * Each frame has a 32-bit field called context. This context is used to get
 * back the megasas_cmd_fusion from the frame when a frame gets completed
 * In this driver, the 32 bit values are the indices into an array cmd_list.
 * This array is used only to look up the megasas_cmd_fusion given the context.
 * The free commands themselves are maintained in a linked list called cmd_pool.
 *
 * cmds are formed in the io_request and sg_frame members of the
 * megasas_cmd_fusion. The context field is used to get a request descriptor
 * and is used as SMID of the cmd.
 * SMID value range is from 1 to max_fw_cmds.
 */
int
megasas_alloc_cmds_fusion(struct megasas_instance *instance)
{
	int i;
	struct fusion_context *fusion;
	struct megasas_cmd_fusion *cmd;
	u32 offset;
	dma_addr_t io_req_base_phys;
	u8 *io_req_base;


	fusion = instance->ctrl_context;

	if (megasas_alloc_request_fusion(instance))
		goto fail_exit;

	if (instance->is_rdpq) {
		if (megasas_alloc_rdpq_fusion(instance))
			goto fail_exit;
	} else
		if (megasas_alloc_reply_fusion(instance))
			goto fail_exit;

	if (megasas_alloc_cmdlist_fusion(instance))
		goto fail_exit;

	dev_info(&instance->pdev->dev, "Configured max firmware commands: %d\n",
		 instance->max_fw_cmds);

	/* The first 256 bytes (SMID 0) is not used. Don't add to the cmd list */
	io_req_base = fusion->io_request_frames + MEGA_MPI2_RAID_DEFAULT_IO_FRAME_SIZE;
	io_req_base_phys = fusion->io_request_frames_phys + MEGA_MPI2_RAID_DEFAULT_IO_FRAME_SIZE;

	/*
	 * Add all the commands to command pool (fusion->cmd_pool)
	 */

	/* SMID 0 is reserved. Set SMID/index from 1 */
	for (i = 0; i < instance->max_mpt_cmds; i++) {
		cmd = fusion->cmd_list[i];
		offset = MEGA_MPI2_RAID_DEFAULT_IO_FRAME_SIZE * i;
		memset(cmd, 0, sizeof(struct megasas_cmd_fusion));
		cmd->index = i + 1;
		cmd->scmd = NULL;
		cmd->sync_cmd_idx =
		(i >= instance->max_scsi_cmds && i < instance->max_fw_cmds) ?
				(i - instance->max_scsi_cmds) :
				(u32)ULONG_MAX; /* Set to Invalid */
		cmd->instance = instance;
		cmd->io_request =
			(struct MPI2_RAID_SCSI_IO_REQUEST *)
		  (io_req_base + offset);
		memset(cmd->io_request, 0,
		       sizeof(struct MPI2_RAID_SCSI_IO_REQUEST));
		cmd->io_request_phys_addr = io_req_base_phys + offset;
		cmd->r1_alt_dev_handle = MR_DEVHANDLE_INVALID;
	}

	if (megasas_create_sg_sense_fusion(instance))
		goto fail_exit;

	return 0;

fail_exit:
	megasas_free_cmds_fusion(instance);
	return -ENOMEM;
}

/**
 * wait_and_poll -	Issues a polling command
 * @instance:			Adapter soft state
 * @cmd:			Command packet to be issued
 *
 * For polling, MFI requires the cmd_status to be set to 0xFF before posting.
 */
int
wait_and_poll(struct megasas_instance *instance, struct megasas_cmd *cmd,
	int seconds)
{
	int i;
	struct megasas_header *frame_hdr = &cmd->frame->hdr;
	struct fusion_context *fusion;

	u32 msecs = seconds * 1000;

	fusion = instance->ctrl_context;
	/*
	 * Wait for cmd_status to change
	 */
	for (i = 0; (i < msecs) && (frame_hdr->cmd_status == 0xff); i += 20) {
		rmb();
		msleep(20);
	}

	if (frame_hdr->cmd_status == MFI_STAT_INVALID_STATUS)
		return DCMD_TIMEOUT;
	else if (frame_hdr->cmd_status == MFI_STAT_OK)
		return DCMD_SUCCESS;
	else
		return DCMD_FAILED;
}

/**
 * megasas_ioc_init_fusion -	Initializes the FW
 * @instance:		Adapter soft state
 *
 * Issues the IOC Init cmd
 */
int
megasas_ioc_init_fusion(struct megasas_instance *instance)
{
	struct megasas_init_frame *init_frame;
	struct MPI2_IOC_INIT_REQUEST *IOCInitMessage = NULL;
	dma_addr_t	ioc_init_handle;
	struct megasas_cmd *cmd;
	u8 ret, cur_rdpq_mode;
	struct fusion_context *fusion;
	union MEGASAS_REQUEST_DESCRIPTOR_UNION req_desc;
	int i;
	struct megasas_header *frame_hdr;
	const char *sys_info;
	MFI_CAPABILITIES *drv_ops;
	u32 scratch_pad_2;
	unsigned long flags;
<<<<<<< HEAD
	struct timeval tv;
=======
	ktime_t time;
>>>>>>> 661e50bc
	bool cur_fw_64bit_dma_capable;

	fusion = instance->ctrl_context;

	ioc_init_handle = fusion->ioc_init_request_phys;
	IOCInitMessage = fusion->ioc_init_request;

	cmd = fusion->ioc_init_cmd;

	scratch_pad_2 = readl
		(&instance->reg_set->outbound_scratch_pad_2);

	cur_rdpq_mode = (scratch_pad_2 & MR_RDPQ_MODE_OFFSET) ? 1 : 0;

	if (instance->adapter_type == INVADER_SERIES) {
		cur_fw_64bit_dma_capable =
			(scratch_pad_2 & MR_CAN_HANDLE_64_BIT_DMA_OFFSET) ? true : false;

		if (instance->consistent_mask_64bit && !cur_fw_64bit_dma_capable) {
			dev_err(&instance->pdev->dev, "Driver was operating on 64bit "
				"DMA mask, but upcoming FW does not support 64bit DMA mask\n");
			megaraid_sas_kill_hba(instance);
			ret = 1;
			goto fail_fw_init;
		}
	}

	if (instance->is_rdpq && !cur_rdpq_mode) {
		dev_err(&instance->pdev->dev, "Firmware downgrade *NOT SUPPORTED*"
			" from RDPQ mode to non RDPQ mode\n");
		ret = 1;
		goto fail_fw_init;
	}

	instance->fw_sync_cache_support = (scratch_pad_2 &
		MR_CAN_HANDLE_SYNC_CACHE_OFFSET) ? 1 : 0;
	dev_info(&instance->pdev->dev, "FW supports sync cache\t: %s\n",
		 instance->fw_sync_cache_support ? "Yes" : "No");

	memset(IOCInitMessage, 0, sizeof(struct MPI2_IOC_INIT_REQUEST));

	IOCInitMessage->Function = MPI2_FUNCTION_IOC_INIT;
	IOCInitMessage->WhoInit	= MPI2_WHOINIT_HOST_DRIVER;
	IOCInitMessage->MsgVersion = cpu_to_le16(MPI2_VERSION);
	IOCInitMessage->HeaderVersion = cpu_to_le16(MPI2_HEADER_VERSION);
	IOCInitMessage->SystemRequestFrameSize = cpu_to_le16(MEGA_MPI2_RAID_DEFAULT_IO_FRAME_SIZE / 4);

	IOCInitMessage->ReplyDescriptorPostQueueDepth = cpu_to_le16(fusion->reply_q_depth);
	IOCInitMessage->ReplyDescriptorPostQueueAddress = instance->is_rdpq ?
			cpu_to_le64(fusion->rdpq_phys) :
			cpu_to_le64(fusion->reply_frames_desc_phys[0]);
	IOCInitMessage->MsgFlags = instance->is_rdpq ?
			MPI2_IOCINIT_MSGFLAG_RDPQ_ARRAY_MODE : 0;
	IOCInitMessage->SystemRequestFrameBaseAddress = cpu_to_le64(fusion->io_request_frames_phys);
	IOCInitMessage->SenseBufferAddressHigh = cpu_to_le32(upper_32_bits(fusion->sense_phys_addr));
	IOCInitMessage->HostMSIxVectors = instance->msix_vectors;
	IOCInitMessage->HostPageSize = MR_DEFAULT_NVME_PAGE_SHIFT;

<<<<<<< HEAD
	do_gettimeofday(&tv);
	/* Convert to milliseconds as per FW requirement */
	IOCInitMessage->TimeStamp = cpu_to_le64((tv.tv_sec * 1000) +
						(tv.tv_usec / 1000));
=======
	time = ktime_get_real();
	/* Convert to milliseconds as per FW requirement */
	IOCInitMessage->TimeStamp = cpu_to_le64(ktime_to_ms(time));
>>>>>>> 661e50bc

	init_frame = (struct megasas_init_frame *)cmd->frame;
	memset(init_frame, 0, IOC_INIT_FRAME_SIZE);

	frame_hdr = &cmd->frame->hdr;
	frame_hdr->cmd_status = 0xFF;
	frame_hdr->flags = cpu_to_le16(
		le16_to_cpu(frame_hdr->flags) |
		MFI_FRAME_DONT_POST_IN_REPLY_QUEUE);

	init_frame->cmd	= MFI_CMD_INIT;
	init_frame->cmd_status = 0xFF;

	drv_ops = (MFI_CAPABILITIES *) &(init_frame->driver_operations);

	/* driver support Extended MSIX */
	if (instance->adapter_type >= INVADER_SERIES)
		drv_ops->mfi_capabilities.support_additional_msix = 1;
	/* driver supports HA / Remote LUN over Fast Path interface */
	drv_ops->mfi_capabilities.support_fp_remote_lun = 1;

	drv_ops->mfi_capabilities.support_max_255lds = 1;
	drv_ops->mfi_capabilities.support_ndrive_r1_lb = 1;
	drv_ops->mfi_capabilities.security_protocol_cmds_fw = 1;

	if (instance->max_chain_frame_sz > MEGASAS_CHAIN_FRAME_SZ_MIN)
		drv_ops->mfi_capabilities.support_ext_io_size = 1;

	drv_ops->mfi_capabilities.support_fp_rlbypass = 1;
	if (!dual_qdepth_disable)
		drv_ops->mfi_capabilities.support_ext_queue_depth = 1;

	drv_ops->mfi_capabilities.support_qd_throttling = 1;
	drv_ops->mfi_capabilities.support_pd_map_target_id = 1;
<<<<<<< HEAD
=======
	drv_ops->mfi_capabilities.support_nvme_passthru = 1;
>>>>>>> 661e50bc

	if (instance->consistent_mask_64bit)
		drv_ops->mfi_capabilities.support_64bit_mode = 1;

	/* Convert capability to LE32 */
	cpu_to_le32s((u32 *)&init_frame->driver_operations.mfi_capabilities);

	sys_info = dmi_get_system_info(DMI_PRODUCT_UUID);
	if (instance->system_info_buf && sys_info) {
		memcpy(instance->system_info_buf->systemId, sys_info,
			strlen(sys_info) > 64 ? 64 : strlen(sys_info));
		instance->system_info_buf->systemIdLength =
			strlen(sys_info) > 64 ? 64 : strlen(sys_info);
		init_frame->system_info_lo = cpu_to_le32(lower_32_bits(instance->system_info_h));
		init_frame->system_info_hi = cpu_to_le32(upper_32_bits(instance->system_info_h));
	}

	init_frame->queue_info_new_phys_addr_hi =
		cpu_to_le32(upper_32_bits(ioc_init_handle));
	init_frame->queue_info_new_phys_addr_lo =
		cpu_to_le32(lower_32_bits(ioc_init_handle));
	init_frame->data_xfer_len = cpu_to_le32(sizeof(struct MPI2_IOC_INIT_REQUEST));

	req_desc.u.low = cpu_to_le32(lower_32_bits(cmd->frame_phys_addr));
	req_desc.u.high = cpu_to_le32(upper_32_bits(cmd->frame_phys_addr));
	req_desc.MFAIo.RequestFlags =
		(MEGASAS_REQ_DESCRIPT_FLAGS_MFA <<
		MEGASAS_REQ_DESCRIPT_FLAGS_TYPE_SHIFT);

	/*
	 * disable the intr before firing the init frame
	 */
	instance->instancet->disable_intr(instance);

	for (i = 0; i < (10 * 1000); i += 20) {
		if (readl(&instance->reg_set->doorbell) & 1)
			msleep(20);
		else
			break;
	}

	/* For Ventura also IOC INIT required 64 bit Descriptor write. */
	spin_lock_irqsave(&instance->hba_lock, flags);
	writel(le32_to_cpu(req_desc.u.low),
	       &instance->reg_set->inbound_low_queue_port);
	writel(le32_to_cpu(req_desc.u.high),
	       &instance->reg_set->inbound_high_queue_port);
	mmiowb();
	spin_unlock_irqrestore(&instance->hba_lock, flags);

	wait_and_poll(instance, cmd, MFI_POLL_TIMEOUT_SECS);

	frame_hdr = &cmd->frame->hdr;
	if (frame_hdr->cmd_status != 0) {
		ret = 1;
		goto fail_fw_init;
	}

	ret = 0;

fail_fw_init:
	dev_err(&instance->pdev->dev,
		"Init cmd return status %s for SCSI host %d\n",
		ret ? "FAILED" : "SUCCESS", instance->host->host_no);

	return ret;
}

/**
 * megasas_sync_pd_seq_num -	JBOD SEQ MAP
 * @instance:		Adapter soft state
 * @pend:		set to 1, if it is pended jbod map.
 *
 * Issue Jbod map to the firmware. If it is pended command,
 * issue command and return. If it is first instance of jbod map
 * issue and receive command.
 */
int
megasas_sync_pd_seq_num(struct megasas_instance *instance, bool pend) {
	int ret = 0;
	u32 pd_seq_map_sz;
	struct megasas_cmd *cmd;
	struct megasas_dcmd_frame *dcmd;
	struct fusion_context *fusion = instance->ctrl_context;
	struct MR_PD_CFG_SEQ_NUM_SYNC *pd_sync;
	dma_addr_t pd_seq_h;

	pd_sync = (void *)fusion->pd_seq_sync[(instance->pd_seq_map_id & 1)];
	pd_seq_h = fusion->pd_seq_phys[(instance->pd_seq_map_id & 1)];
	pd_seq_map_sz = sizeof(struct MR_PD_CFG_SEQ_NUM_SYNC) +
			(sizeof(struct MR_PD_CFG_SEQ) *
			(MAX_PHYSICAL_DEVICES - 1));

	cmd = megasas_get_cmd(instance);
	if (!cmd) {
		dev_err(&instance->pdev->dev,
			"Could not get mfi cmd. Fail from %s %d\n",
			__func__, __LINE__);
		return -ENOMEM;
	}

	dcmd = &cmd->frame->dcmd;

	memset(pd_sync, 0, pd_seq_map_sz);
	memset(dcmd->mbox.b, 0, MFI_MBOX_SIZE);

	if (pend) {
		dcmd->mbox.b[0] = MEGASAS_DCMD_MBOX_PEND_FLAG;
		dcmd->flags = MFI_FRAME_DIR_WRITE;
		instance->jbod_seq_cmd = cmd;
	} else {
		dcmd->flags = MFI_FRAME_DIR_READ;
	}

	dcmd->cmd = MFI_CMD_DCMD;
	dcmd->cmd_status = 0xFF;
	dcmd->sge_count = 1;
	dcmd->timeout = 0;
	dcmd->pad_0 = 0;
	dcmd->data_xfer_len = cpu_to_le32(pd_seq_map_sz);
	dcmd->opcode = cpu_to_le32(MR_DCMD_SYSTEM_PD_MAP_GET_INFO);

	megasas_set_dma_settings(instance, dcmd, pd_seq_h, pd_seq_map_sz);

	if (pend) {
		instance->instancet->issue_dcmd(instance, cmd);
		return 0;
	}

	/* Below code is only for non pended DCMD */
	if (!instance->mask_interrupts)
		ret = megasas_issue_blocked_cmd(instance, cmd,
			MFI_IO_TIMEOUT_SECS);
	else
		ret = megasas_issue_polled(instance, cmd);

	if (le32_to_cpu(pd_sync->count) > MAX_PHYSICAL_DEVICES) {
		dev_warn(&instance->pdev->dev,
			"driver supports max %d JBOD, but FW reports %d\n",
			MAX_PHYSICAL_DEVICES, le32_to_cpu(pd_sync->count));
		ret = -EINVAL;
	}

	if (ret == DCMD_TIMEOUT)
		megaraid_sas_kill_hba(instance);

	if (ret == DCMD_SUCCESS)
		instance->pd_seq_map_id++;

	megasas_return_cmd(instance, cmd);
	return ret;
}

/*
 * megasas_get_ld_map_info -	Returns FW's ld_map structure
 * @instance:				Adapter soft state
 * @pend:				Pend the command or not
 * Issues an internal command (DCMD) to get the FW's controller PD
 * list structure.  This information is mainly used to find out SYSTEM
 * supported by the FW.
 * dcmd.mbox value setting for MR_DCMD_LD_MAP_GET_INFO
 * dcmd.mbox.b[0]	- number of LDs being sync'd
 * dcmd.mbox.b[1]	- 0 - complete command immediately.
 *			- 1 - pend till config change
 * dcmd.mbox.b[2]	- 0 - supports max 64 lds and uses legacy MR_FW_RAID_MAP
 *			- 1 - supports max MAX_LOGICAL_DRIVES_EXT lds and
 *				uses extended struct MR_FW_RAID_MAP_EXT
 */
static int
megasas_get_ld_map_info(struct megasas_instance *instance)
{
	int ret = 0;
	struct megasas_cmd *cmd;
	struct megasas_dcmd_frame *dcmd;
	void *ci;
	dma_addr_t ci_h = 0;
	u32 size_map_info;
	struct fusion_context *fusion;

	cmd = megasas_get_cmd(instance);

	if (!cmd) {
		dev_printk(KERN_DEBUG, &instance->pdev->dev, "Failed to get cmd for map info\n");
		return -ENOMEM;
	}

	fusion = instance->ctrl_context;

	if (!fusion) {
		megasas_return_cmd(instance, cmd);
		return -ENXIO;
	}

	dcmd = &cmd->frame->dcmd;

	size_map_info = fusion->current_map_sz;

	ci = (void *) fusion->ld_map[(instance->map_id & 1)];
	ci_h = fusion->ld_map_phys[(instance->map_id & 1)];

	if (!ci) {
		dev_printk(KERN_DEBUG, &instance->pdev->dev, "Failed to alloc mem for ld_map_info\n");
		megasas_return_cmd(instance, cmd);
		return -ENOMEM;
	}

	memset(ci, 0, fusion->max_map_sz);
	memset(dcmd->mbox.b, 0, MFI_MBOX_SIZE);
	dcmd->cmd = MFI_CMD_DCMD;
	dcmd->cmd_status = 0xFF;
	dcmd->sge_count = 1;
	dcmd->flags = MFI_FRAME_DIR_READ;
	dcmd->timeout = 0;
	dcmd->pad_0 = 0;
	dcmd->data_xfer_len = cpu_to_le32(size_map_info);
	dcmd->opcode = cpu_to_le32(MR_DCMD_LD_MAP_GET_INFO);

	megasas_set_dma_settings(instance, dcmd, ci_h, size_map_info);

	if (!instance->mask_interrupts)
		ret = megasas_issue_blocked_cmd(instance, cmd,
			MFI_IO_TIMEOUT_SECS);
	else
		ret = megasas_issue_polled(instance, cmd);

	if (ret == DCMD_TIMEOUT)
		megaraid_sas_kill_hba(instance);

	megasas_return_cmd(instance, cmd);

	return ret;
}

u8
megasas_get_map_info(struct megasas_instance *instance)
{
	struct fusion_context *fusion = instance->ctrl_context;

	fusion->fast_path_io = 0;
	if (!megasas_get_ld_map_info(instance)) {
		if (MR_ValidateMapInfo(instance, instance->map_id)) {
			fusion->fast_path_io = 1;
			return 0;
		}
	}
	return 1;
}

/*
 * megasas_sync_map_info -	Returns FW's ld_map structure
 * @instance:				Adapter soft state
 *
 * Issues an internal command (DCMD) to get the FW's controller PD
 * list structure.  This information is mainly used to find out SYSTEM
 * supported by the FW.
 */
int
megasas_sync_map_info(struct megasas_instance *instance)
{
	int i;
	struct megasas_cmd *cmd;
	struct megasas_dcmd_frame *dcmd;
	u16 num_lds;
	u32 size_sync_info;
	struct fusion_context *fusion;
	struct MR_LD_TARGET_SYNC *ci = NULL;
	struct MR_DRV_RAID_MAP_ALL *map;
	struct MR_LD_RAID  *raid;
	struct MR_LD_TARGET_SYNC *ld_sync;
	dma_addr_t ci_h = 0;
	u32 size_map_info;

	cmd = megasas_get_cmd(instance);

	if (!cmd) {
		dev_printk(KERN_DEBUG, &instance->pdev->dev, "Failed to get cmd for sync info\n");
		return -ENOMEM;
	}

	fusion = instance->ctrl_context;

	if (!fusion) {
		megasas_return_cmd(instance, cmd);
		return 1;
	}

	map = fusion->ld_drv_map[instance->map_id & 1];

	num_lds = le16_to_cpu(map->raidMap.ldCount);

	dcmd = &cmd->frame->dcmd;

	size_sync_info = sizeof(struct MR_LD_TARGET_SYNC) *num_lds;

	memset(dcmd->mbox.b, 0, MFI_MBOX_SIZE);

	ci = (struct MR_LD_TARGET_SYNC *)
	  fusion->ld_map[(instance->map_id - 1) & 1];
	memset(ci, 0, fusion->max_map_sz);

	ci_h = fusion->ld_map_phys[(instance->map_id - 1) & 1];

	ld_sync = (struct MR_LD_TARGET_SYNC *)ci;

	for (i = 0; i < num_lds; i++, ld_sync++) {
		raid = MR_LdRaidGet(i, map);
		ld_sync->targetId = MR_GetLDTgtId(i, map);
		ld_sync->seqNum = raid->seqNum;
	}

	size_map_info = fusion->current_map_sz;

	dcmd->cmd = MFI_CMD_DCMD;
	dcmd->cmd_status = 0xFF;
	dcmd->sge_count = 1;
	dcmd->flags = MFI_FRAME_DIR_WRITE;
	dcmd->timeout = 0;
	dcmd->pad_0 = 0;
	dcmd->data_xfer_len = cpu_to_le32(size_map_info);
	dcmd->mbox.b[0] = num_lds;
	dcmd->mbox.b[1] = MEGASAS_DCMD_MBOX_PEND_FLAG;
	dcmd->opcode = cpu_to_le32(MR_DCMD_LD_MAP_GET_INFO);

	megasas_set_dma_settings(instance, dcmd, ci_h, size_map_info);

	instance->map_update_cmd = cmd;

	instance->instancet->issue_dcmd(instance, cmd);

	return 0;
}

/*
 * meagasas_display_intel_branding - Display branding string
 * @instance: per adapter object
 *
 * Return nothing.
 */
static void
megasas_display_intel_branding(struct megasas_instance *instance)
{
	if (instance->pdev->subsystem_vendor != PCI_VENDOR_ID_INTEL)
		return;

	switch (instance->pdev->device) {
	case PCI_DEVICE_ID_LSI_INVADER:
		switch (instance->pdev->subsystem_device) {
		case MEGARAID_INTEL_RS3DC080_SSDID:
			dev_info(&instance->pdev->dev, "scsi host %d: %s\n",
				instance->host->host_no,
				MEGARAID_INTEL_RS3DC080_BRANDING);
			break;
		case MEGARAID_INTEL_RS3DC040_SSDID:
			dev_info(&instance->pdev->dev, "scsi host %d: %s\n",
				instance->host->host_no,
				MEGARAID_INTEL_RS3DC040_BRANDING);
			break;
		case MEGARAID_INTEL_RS3SC008_SSDID:
			dev_info(&instance->pdev->dev, "scsi host %d: %s\n",
				instance->host->host_no,
				MEGARAID_INTEL_RS3SC008_BRANDING);
			break;
		case MEGARAID_INTEL_RS3MC044_SSDID:
			dev_info(&instance->pdev->dev, "scsi host %d: %s\n",
				instance->host->host_no,
				MEGARAID_INTEL_RS3MC044_BRANDING);
			break;
		default:
			break;
		}
		break;
	case PCI_DEVICE_ID_LSI_FURY:
		switch (instance->pdev->subsystem_device) {
		case MEGARAID_INTEL_RS3WC080_SSDID:
			dev_info(&instance->pdev->dev, "scsi host %d: %s\n",
				instance->host->host_no,
				MEGARAID_INTEL_RS3WC080_BRANDING);
			break;
		case MEGARAID_INTEL_RS3WC040_SSDID:
			dev_info(&instance->pdev->dev, "scsi host %d: %s\n",
				instance->host->host_no,
				MEGARAID_INTEL_RS3WC040_BRANDING);
			break;
		default:
			break;
		}
		break;
	case PCI_DEVICE_ID_LSI_CUTLASS_52:
	case PCI_DEVICE_ID_LSI_CUTLASS_53:
		switch (instance->pdev->subsystem_device) {
		case MEGARAID_INTEL_RMS3BC160_SSDID:
			dev_info(&instance->pdev->dev, "scsi host %d: %s\n",
				instance->host->host_no,
				MEGARAID_INTEL_RMS3BC160_BRANDING);
			break;
		default:
			break;
		}
		break;
	default:
		break;
	}
}

/**
 * megasas_allocate_raid_maps -	Allocate memory for RAID maps
 * @instance:				Adapter soft state
 *
 * return:				if success: return 0
 *					failed:  return -ENOMEM
 */
static inline int megasas_allocate_raid_maps(struct megasas_instance *instance)
{
	struct fusion_context *fusion;
	int i = 0;

	fusion = instance->ctrl_context;

	fusion->drv_map_pages = get_order(fusion->drv_map_sz);

	for (i = 0; i < 2; i++) {
		fusion->ld_map[i] = NULL;

		fusion->ld_drv_map[i] = (void *)
			__get_free_pages(__GFP_ZERO | GFP_KERNEL,
					 fusion->drv_map_pages);

		if (!fusion->ld_drv_map[i]) {
			fusion->ld_drv_map[i] = vzalloc(fusion->drv_map_sz);

			if (!fusion->ld_drv_map[i]) {
				dev_err(&instance->pdev->dev,
					"Could not allocate memory for local map"
					" size requested: %d\n",
					fusion->drv_map_sz);
				goto ld_drv_map_alloc_fail;
			}
		}
	}

	for (i = 0; i < 2; i++) {
		fusion->ld_map[i] = dma_alloc_coherent(&instance->pdev->dev,
						       fusion->max_map_sz,
						       &fusion->ld_map_phys[i],
						       GFP_KERNEL);
		if (!fusion->ld_map[i]) {
			dev_err(&instance->pdev->dev,
				"Could not allocate memory for map info %s:%d\n",
				__func__, __LINE__);
			goto ld_map_alloc_fail;
		}
	}

	return 0;

ld_map_alloc_fail:
	for (i = 0; i < 2; i++) {
		if (fusion->ld_map[i])
			dma_free_coherent(&instance->pdev->dev,
					  fusion->max_map_sz,
					  fusion->ld_map[i],
					  fusion->ld_map_phys[i]);
	}

ld_drv_map_alloc_fail:
	for (i = 0; i < 2; i++) {
		if (fusion->ld_drv_map[i]) {
			if (is_vmalloc_addr(fusion->ld_drv_map[i]))
				vfree(fusion->ld_drv_map[i]);
			else
				free_pages((ulong)fusion->ld_drv_map[i],
					   fusion->drv_map_pages);
		}
	}

	return -ENOMEM;
}

/**
 * megasas_configure_queue_sizes -	Calculate size of request desc queue,
 *					reply desc queue,
 *					IO request frame queue, set can_queue.
 * @instance:				Adapter soft state
 * @return:				void
 */
static inline
void megasas_configure_queue_sizes(struct megasas_instance *instance)
{
	struct fusion_context *fusion;
	u16 max_cmd;

	fusion = instance->ctrl_context;
	max_cmd = instance->max_fw_cmds;

	if (instance->adapter_type == VENTURA_SERIES)
		instance->max_mpt_cmds = instance->max_fw_cmds * RAID_1_PEER_CMDS;
	else
		instance->max_mpt_cmds = instance->max_fw_cmds;

	instance->max_scsi_cmds = instance->max_fw_cmds -
			(MEGASAS_FUSION_INTERNAL_CMDS +
			MEGASAS_FUSION_IOCTL_CMDS);
	instance->cur_can_queue = instance->max_scsi_cmds;
	instance->host->can_queue = instance->cur_can_queue;

	fusion->reply_q_depth = 2 * ((max_cmd + 1 + 15) / 16) * 16;

	fusion->request_alloc_sz = sizeof(union MEGASAS_REQUEST_DESCRIPTOR_UNION) *
					  instance->max_mpt_cmds;
	fusion->reply_alloc_sz = sizeof(union MPI2_REPLY_DESCRIPTORS_UNION) *
					(fusion->reply_q_depth);
	fusion->io_frames_alloc_sz = MEGA_MPI2_RAID_DEFAULT_IO_FRAME_SIZE +
		(MEGA_MPI2_RAID_DEFAULT_IO_FRAME_SIZE
		 * (instance->max_mpt_cmds + 1)); /* Extra 1 for SMID 0 */
}

static int megasas_alloc_ioc_init_frame(struct megasas_instance *instance)
{
	struct fusion_context *fusion;
	struct megasas_cmd *cmd;

	fusion = instance->ctrl_context;

<<<<<<< HEAD
	cmd = kmalloc(sizeof(struct megasas_cmd), GFP_KERNEL);
=======
	cmd = kzalloc(sizeof(struct megasas_cmd), GFP_KERNEL);
>>>>>>> 661e50bc

	if (!cmd) {
		dev_err(&instance->pdev->dev, "Failed from func: %s line: %d\n",
			__func__, __LINE__);
		return -ENOMEM;
	}

	cmd->frame = dma_alloc_coherent(&instance->pdev->dev,
					IOC_INIT_FRAME_SIZE,
					&cmd->frame_phys_addr, GFP_KERNEL);

	if (!cmd->frame) {
		dev_err(&instance->pdev->dev, "Failed from func: %s line: %d\n",
			__func__, __LINE__);
		kfree(cmd);
		return -ENOMEM;
	}

	fusion->ioc_init_cmd = cmd;
	return 0;
}

/**
 * megasas_free_ioc_init_cmd -	Free IOC INIT command frame
 * @instance:		Adapter soft state
 */
static inline void megasas_free_ioc_init_cmd(struct megasas_instance *instance)
{
	struct fusion_context *fusion;

	fusion = instance->ctrl_context;

	if (fusion->ioc_init_cmd && fusion->ioc_init_cmd->frame)
		dma_free_coherent(&instance->pdev->dev,
				  IOC_INIT_FRAME_SIZE,
				  fusion->ioc_init_cmd->frame,
				  fusion->ioc_init_cmd->frame_phys_addr);

	if (fusion->ioc_init_cmd)
		kfree(fusion->ioc_init_cmd);
}

/**
 * megasas_init_adapter_fusion -	Initializes the FW
 * @instance:		Adapter soft state
 *
 * This is the main function for initializing firmware.
 */
u32
megasas_init_adapter_fusion(struct megasas_instance *instance)
{
	struct megasas_register_set __iomem *reg_set;
	struct fusion_context *fusion;
	u32 scratch_pad_2;
	int i = 0, count;

	fusion = instance->ctrl_context;

	reg_set = instance->reg_set;

	megasas_fusion_update_can_queue(instance, PROBE_CONTEXT);

	/*
	 * Only Driver's internal DCMDs and IOCTL DCMDs needs to have MFI frames
	 */
	instance->max_mfi_cmds =
		MEGASAS_FUSION_INTERNAL_CMDS + MEGASAS_FUSION_IOCTL_CMDS;

	megasas_configure_queue_sizes(instance);

	scratch_pad_2 = readl(&instance->reg_set->outbound_scratch_pad_2);
	/* If scratch_pad_2 & MEGASAS_MAX_CHAIN_SIZE_UNITS_MASK is set,
	 * Firmware support extended IO chain frame which is 4 times more than
	 * legacy Firmware.
	 * Legacy Firmware - Frame size is (8 * 128) = 1K
	 * 1M IO Firmware  - Frame size is (8 * 128 * 4)  = 4K
	 */
	if (scratch_pad_2 & MEGASAS_MAX_CHAIN_SIZE_UNITS_MASK)
		instance->max_chain_frame_sz =
			((scratch_pad_2 & MEGASAS_MAX_CHAIN_SIZE_MASK) >>
			MEGASAS_MAX_CHAIN_SHIFT) * MEGASAS_1MB_IO;
	else
		instance->max_chain_frame_sz =
			((scratch_pad_2 & MEGASAS_MAX_CHAIN_SIZE_MASK) >>
			MEGASAS_MAX_CHAIN_SHIFT) * MEGASAS_256K_IO;

	if (instance->max_chain_frame_sz < MEGASAS_CHAIN_FRAME_SZ_MIN) {
		dev_warn(&instance->pdev->dev, "frame size %d invalid, fall back to legacy max frame size %d\n",
			instance->max_chain_frame_sz,
			MEGASAS_CHAIN_FRAME_SZ_MIN);
		instance->max_chain_frame_sz = MEGASAS_CHAIN_FRAME_SZ_MIN;
	}

	fusion->max_sge_in_main_msg =
		(MEGA_MPI2_RAID_DEFAULT_IO_FRAME_SIZE
			- offsetof(struct MPI2_RAID_SCSI_IO_REQUEST, SGL))/16;

	fusion->max_sge_in_chain =
		instance->max_chain_frame_sz
			/ sizeof(union MPI2_SGE_IO_UNION);

	instance->max_num_sge =
		rounddown_pow_of_two(fusion->max_sge_in_main_msg
			+ fusion->max_sge_in_chain - 2);

	/* Used for pass thru MFI frame (DCMD) */
	fusion->chain_offset_mfi_pthru =
		offsetof(struct MPI2_RAID_SCSI_IO_REQUEST, SGL)/16;

	fusion->chain_offset_io_request =
		(MEGA_MPI2_RAID_DEFAULT_IO_FRAME_SIZE -
		 sizeof(union MPI2_SGE_IO_UNION))/16;

	count = instance->msix_vectors > 0 ? instance->msix_vectors : 1;
	for (i = 0 ; i < count; i++)
		fusion->last_reply_idx[i] = 0;

	/*
	 * For fusion adapters, 3 commands for IOCTL and 8 commands
	 * for driver's internal DCMDs.
	 */
	instance->max_scsi_cmds = instance->max_fw_cmds -
				(MEGASAS_FUSION_INTERNAL_CMDS +
				MEGASAS_FUSION_IOCTL_CMDS);
	sema_init(&instance->ioctl_sem, MEGASAS_FUSION_IOCTL_CMDS);

	if (megasas_alloc_ioc_init_frame(instance))
		return 1;

	/*
	 * Allocate memory for descriptors
	 * Create a pool of commands
	 */
	if (megasas_alloc_cmds(instance))
		goto fail_alloc_mfi_cmds;
	if (megasas_alloc_cmds_fusion(instance))
		goto fail_alloc_cmds;

	if (megasas_ioc_init_fusion(instance))
		goto fail_ioc_init;

	megasas_display_intel_branding(instance);
	if (megasas_get_ctrl_info(instance)) {
		dev_err(&instance->pdev->dev,
			"Could not get controller info. Fail from %s %d\n",
			__func__, __LINE__);
		goto fail_ioc_init;
	}

	instance->flag_ieee = 1;
	instance->r1_ldio_hint_default =  MR_R1_LDIO_PIGGYBACK_DEFAULT;
	fusion->fast_path_io = 0;

	if (megasas_allocate_raid_maps(instance))
		goto fail_ioc_init;

	if (!megasas_get_map_info(instance))
		megasas_sync_map_info(instance);

	return 0;

fail_ioc_init:
	megasas_free_cmds_fusion(instance);
fail_alloc_cmds:
	megasas_free_cmds(instance);
fail_alloc_mfi_cmds:
	megasas_free_ioc_init_cmd(instance);
	return 1;
}

/**
 * map_cmd_status -	Maps FW cmd status to OS cmd status
 * @cmd :		Pointer to cmd
 * @status :		status of cmd returned by FW
 * @ext_status :	ext status of cmd returned by FW
 */

void
map_cmd_status(struct fusion_context *fusion,
		struct scsi_cmnd *scmd, u8 status, u8 ext_status,
		u32 data_length, u8 *sense)
{
	u8 cmd_type;
	int resid;

	cmd_type = megasas_cmd_type(scmd);
	switch (status) {

	case MFI_STAT_OK:
		scmd->result = DID_OK << 16;
		break;

	case MFI_STAT_SCSI_IO_FAILED:
	case MFI_STAT_LD_INIT_IN_PROGRESS:
		scmd->result = (DID_ERROR << 16) | ext_status;
		break;

	case MFI_STAT_SCSI_DONE_WITH_ERROR:

		scmd->result = (DID_OK << 16) | ext_status;
		if (ext_status == SAM_STAT_CHECK_CONDITION) {
			memset(scmd->sense_buffer, 0,
			       SCSI_SENSE_BUFFERSIZE);
			memcpy(scmd->sense_buffer, sense,
			       SCSI_SENSE_BUFFERSIZE);
			scmd->result |= DRIVER_SENSE << 24;
		}

		/*
		 * If the  IO request is partially completed, then MR FW will
		 * update "io_request->DataLength" field with actual number of
		 * bytes transferred.Driver will set residual bytes count in
		 * SCSI command structure.
		 */
		resid = (scsi_bufflen(scmd) - data_length);
		scsi_set_resid(scmd, resid);

		if (resid &&
			((cmd_type == READ_WRITE_LDIO) ||
			(cmd_type == READ_WRITE_SYSPDIO)))
			scmd_printk(KERN_INFO, scmd, "BRCM Debug mfi stat 0x%x, data len"
				" requested/completed 0x%x/0x%x\n",
				status, scsi_bufflen(scmd), data_length);
		break;

	case MFI_STAT_LD_OFFLINE:
	case MFI_STAT_DEVICE_NOT_FOUND:
		scmd->result = DID_BAD_TARGET << 16;
		break;
	case MFI_STAT_CONFIG_SEQ_MISMATCH:
		scmd->result = DID_IMM_RETRY << 16;
		break;
	default:
		scmd->result = DID_ERROR << 16;
		break;
	}
}

/**
 * megasas_is_prp_possible -
 * Checks if native NVMe PRPs can be built for the IO
 *
 * @instance:		Adapter soft state
 * @scmd:		SCSI command from the mid-layer
 * @sge_count:		scatter gather element count.
 *
 * Returns:		true: PRPs can be built
 *			false: IEEE SGLs needs to be built
 */
static bool
megasas_is_prp_possible(struct megasas_instance *instance,
			struct scsi_cmnd *scmd, int sge_count)
{
	struct fusion_context *fusion;
	int i;
	u32 data_length = 0;
	struct scatterlist *sg_scmd;
	bool build_prp = false;
	u32 mr_nvme_pg_size;

	mr_nvme_pg_size = max_t(u32, instance->nvme_page_size,
				MR_DEFAULT_NVME_PAGE_SIZE);
	fusion = instance->ctrl_context;
	data_length = scsi_bufflen(scmd);
	sg_scmd = scsi_sglist(scmd);

	/*
	 * NVMe uses one PRP for each page (or part of a page)
	 * look at the data length - if 4 pages or less then IEEE is OK
	 * if  > 5 pages then we need to build a native SGL
	 * if > 4 and <= 5 pages, then check physical address of 1st SG entry
	 * if this first size in the page is >= the residual beyond 4 pages
	 * then use IEEE, otherwise use native SGL
	 */

	if (data_length > (mr_nvme_pg_size * 5)) {
		build_prp = true;
	} else if ((data_length > (mr_nvme_pg_size * 4)) &&
			(data_length <= (mr_nvme_pg_size * 5)))  {
		/* check if 1st SG entry size is < residual beyond 4 pages */
		if (sg_dma_len(sg_scmd) < (data_length - (mr_nvme_pg_size * 4)))
			build_prp = true;
	}

/*
 * Below code detects gaps/holes in IO data buffers.
 * What does holes/gaps mean?
 * Any SGE except first one in a SGL starts at non NVME page size
 * aligned address OR Any SGE except last one in a SGL ends at
 * non NVME page size boundary.
 *
 * Driver has already informed block layer by setting boundary rules for
 * bio merging done at NVME page size boundary calling kernel API
 * blk_queue_virt_boundary inside slave_config.
 * Still there is possibility of IO coming with holes to driver because of
 * IO merging done by IO scheduler.
 *
 * With SCSI BLK MQ enabled, there will be no IO with holes as there is no
 * IO scheduling so no IO merging.
 *
 * With SCSI BLK MQ disabled, IO scheduler may attempt to merge IOs and
 * then sending IOs with holes.
 *
 * Though driver can request block layer to disable IO merging by calling-
 * queue_flag_set_unlocked(QUEUE_FLAG_NOMERGES, sdev->request_queue) but
 * user may tune sysfs parameter- nomerges again to 0 or 1.
 *
 * If in future IO scheduling is enabled with SCSI BLK MQ,
 * this algorithm to detect holes will be required in driver
 * for SCSI BLK MQ enabled case as well.
 *
 *
 */
	scsi_for_each_sg(scmd, sg_scmd, sge_count, i) {
		if ((i != 0) && (i != (sge_count - 1))) {
			if (mega_mod64(sg_dma_len(sg_scmd), mr_nvme_pg_size) ||
			    mega_mod64(sg_dma_address(sg_scmd),
				       mr_nvme_pg_size)) {
				build_prp = false;
				atomic_inc(&instance->sge_holes_type1);
				break;
			}
		}

		if ((sge_count > 1) && (i == 0)) {
			if ((mega_mod64((sg_dma_address(sg_scmd) +
					sg_dma_len(sg_scmd)),
					mr_nvme_pg_size))) {
				build_prp = false;
				atomic_inc(&instance->sge_holes_type2);
				break;
			}
		}

		if ((sge_count > 1) && (i == (sge_count - 1))) {
			if (mega_mod64(sg_dma_address(sg_scmd),
				       mr_nvme_pg_size)) {
				build_prp = false;
				atomic_inc(&instance->sge_holes_type3);
				break;
			}
		}
	}

	return build_prp;
}

/**
 * megasas_make_prp_nvme -
 * Prepare PRPs(Physical Region Page)- SGLs specific to NVMe drives only
 *
 * @instance:		Adapter soft state
 * @scmd:		SCSI command from the mid-layer
 * @sgl_ptr:		SGL to be filled in
 * @cmd:		Fusion command frame
 * @sge_count:		scatter gather element count.
 *
 * Returns:		true: PRPs are built
 *			false: IEEE SGLs needs to be built
 */
static bool
megasas_make_prp_nvme(struct megasas_instance *instance, struct scsi_cmnd *scmd,
		      struct MPI25_IEEE_SGE_CHAIN64 *sgl_ptr,
		      struct megasas_cmd_fusion *cmd, int sge_count)
{
	int sge_len, offset, num_prp_in_chain = 0;
	struct MPI25_IEEE_SGE_CHAIN64 *main_chain_element, *ptr_first_sgl;
	u64 *ptr_sgl;
	dma_addr_t ptr_sgl_phys;
	u64 sge_addr;
	u32 page_mask, page_mask_result;
	struct scatterlist *sg_scmd;
	u32 first_prp_len;
	bool build_prp = false;
	int data_len = scsi_bufflen(scmd);
	struct fusion_context *fusion;
	u32 mr_nvme_pg_size = max_t(u32, instance->nvme_page_size,
					MR_DEFAULT_NVME_PAGE_SIZE);

	fusion = instance->ctrl_context;

	build_prp = megasas_is_prp_possible(instance, scmd, sge_count);

	if (!build_prp)
		return false;

	/*
	 * Nvme has a very convoluted prp format.  One prp is required
	 * for each page or partial page. Driver need to split up OS sg_list
	 * entries if it is longer than one page or cross a page
	 * boundary.  Driver also have to insert a PRP list pointer entry as
	 * the last entry in each physical page of the PRP list.
	 *
	 * NOTE: The first PRP "entry" is actually placed in the first
	 * SGL entry in the main message as IEEE 64 format.  The 2nd
	 * entry in the main message is the chain element, and the rest
	 * of the PRP entries are built in the contiguous pcie buffer.
	 */
	page_mask = mr_nvme_pg_size - 1;
	ptr_sgl = (u64 *)cmd->sg_frame;
	ptr_sgl_phys = cmd->sg_frame_phys_addr;
	memset(ptr_sgl, 0, instance->max_chain_frame_sz);

	/* Build chain frame element which holds all prps except first*/
	main_chain_element = (struct MPI25_IEEE_SGE_CHAIN64 *)
	    ((u8 *)sgl_ptr + sizeof(struct MPI25_IEEE_SGE_CHAIN64));

	main_chain_element->Address = cpu_to_le64(ptr_sgl_phys);
	main_chain_element->NextChainOffset = 0;
	main_chain_element->Flags = IEEE_SGE_FLAGS_CHAIN_ELEMENT |
					IEEE_SGE_FLAGS_SYSTEM_ADDR |
					MPI26_IEEE_SGE_FLAGS_NSF_NVME_PRP;

	/* Build first prp, sge need not to be page aligned*/
	ptr_first_sgl = sgl_ptr;
	sg_scmd = scsi_sglist(scmd);
	sge_addr = sg_dma_address(sg_scmd);
	sge_len = sg_dma_len(sg_scmd);

	offset = (u32)(sge_addr & page_mask);
	first_prp_len = mr_nvme_pg_size - offset;

	ptr_first_sgl->Address = cpu_to_le64(sge_addr);
	ptr_first_sgl->Length = cpu_to_le32(first_prp_len);

	data_len -= first_prp_len;

	if (sge_len > first_prp_len) {
		sge_addr += first_prp_len;
		sge_len -= first_prp_len;
	} else if (sge_len == first_prp_len) {
		sg_scmd = sg_next(sg_scmd);
		sge_addr = sg_dma_address(sg_scmd);
		sge_len = sg_dma_len(sg_scmd);
	}

	for (;;) {
		offset = (u32)(sge_addr & page_mask);

		/* Put PRP pointer due to page boundary*/
		page_mask_result = (uintptr_t)(ptr_sgl + 1) & page_mask;
		if (unlikely(!page_mask_result)) {
			scmd_printk(KERN_NOTICE,
				    scmd, "page boundary ptr_sgl: 0x%p\n",
				    ptr_sgl);
			ptr_sgl_phys += 8;
			*ptr_sgl = cpu_to_le64(ptr_sgl_phys);
			ptr_sgl++;
			num_prp_in_chain++;
		}

		*ptr_sgl = cpu_to_le64(sge_addr);
		ptr_sgl++;
		ptr_sgl_phys += 8;
		num_prp_in_chain++;

		sge_addr += mr_nvme_pg_size;
		sge_len -= mr_nvme_pg_size;
		data_len -= mr_nvme_pg_size;

		if (data_len <= 0)
			break;

		if (sge_len > 0)
			continue;

		sg_scmd = sg_next(sg_scmd);
		sge_addr = sg_dma_address(sg_scmd);
		sge_len = sg_dma_len(sg_scmd);
	}

	main_chain_element->Length =
			cpu_to_le32(num_prp_in_chain * sizeof(u64));

	atomic_inc(&instance->prp_sgl);
	return build_prp;
}

/**
 * megasas_make_sgl_fusion -	Prepares 32-bit SGL
 * @instance:		Adapter soft state
 * @scp:		SCSI command from the mid-layer
 * @sgl_ptr:		SGL to be filled in
 * @cmd:		cmd we are working on
 * @sge_count		sge count
 *
 */
static void
megasas_make_sgl_fusion(struct megasas_instance *instance,
			struct scsi_cmnd *scp,
			struct MPI25_IEEE_SGE_CHAIN64 *sgl_ptr,
			struct megasas_cmd_fusion *cmd, int sge_count)
{
	int i, sg_processed;
	struct scatterlist *os_sgl;
	struct fusion_context *fusion;

	fusion = instance->ctrl_context;

	if (instance->adapter_type >= INVADER_SERIES) {
		struct MPI25_IEEE_SGE_CHAIN64 *sgl_ptr_end = sgl_ptr;
		sgl_ptr_end += fusion->max_sge_in_main_msg - 1;
		sgl_ptr_end->Flags = 0;
	}

	scsi_for_each_sg(scp, os_sgl, sge_count, i) {
		sgl_ptr->Length = cpu_to_le32(sg_dma_len(os_sgl));
		sgl_ptr->Address = cpu_to_le64(sg_dma_address(os_sgl));
		sgl_ptr->Flags = 0;
		if (instance->adapter_type >= INVADER_SERIES)
			if (i == sge_count - 1)
				sgl_ptr->Flags = IEEE_SGE_FLAGS_END_OF_LIST;
		sgl_ptr++;
		sg_processed = i + 1;

		if ((sg_processed ==  (fusion->max_sge_in_main_msg - 1)) &&
		    (sge_count > fusion->max_sge_in_main_msg)) {

			struct MPI25_IEEE_SGE_CHAIN64 *sg_chain;
			if (instance->adapter_type >= INVADER_SERIES) {
				if ((le16_to_cpu(cmd->io_request->IoFlags) &
					MPI25_SAS_DEVICE0_FLAGS_ENABLED_FAST_PATH) !=
					MPI25_SAS_DEVICE0_FLAGS_ENABLED_FAST_PATH)
					cmd->io_request->ChainOffset =
						fusion->
						chain_offset_io_request;
				else
					cmd->io_request->ChainOffset = 0;
			} else
				cmd->io_request->ChainOffset =
					fusion->chain_offset_io_request;

			sg_chain = sgl_ptr;
			/* Prepare chain element */
			sg_chain->NextChainOffset = 0;
			if (instance->adapter_type >= INVADER_SERIES)
				sg_chain->Flags = IEEE_SGE_FLAGS_CHAIN_ELEMENT;
			else
				sg_chain->Flags =
					(IEEE_SGE_FLAGS_CHAIN_ELEMENT |
					 MPI2_IEEE_SGE_FLAGS_IOCPLBNTA_ADDR);
			sg_chain->Length =  cpu_to_le32((sizeof(union MPI2_SGE_IO_UNION) * (sge_count - sg_processed)));
			sg_chain->Address = cpu_to_le64(cmd->sg_frame_phys_addr);

			sgl_ptr =
			  (struct MPI25_IEEE_SGE_CHAIN64 *)cmd->sg_frame;
			memset(sgl_ptr, 0, instance->max_chain_frame_sz);
		}
	}
	atomic_inc(&instance->ieee_sgl);
}

/**
 * megasas_make_sgl -	Build Scatter Gather List(SGLs)
 * @scp:		SCSI command pointer
 * @instance:		Soft instance of controller
 * @cmd:		Fusion command pointer
 *
 * This function will build sgls based on device type.
 * For nvme drives, there is different way of building sgls in nvme native
 * format- PRPs(Physical Region Page).
 *
 * Returns the number of sg lists actually used, zero if the sg lists
 * is NULL, or -ENOMEM if the mapping failed
 */
static
int megasas_make_sgl(struct megasas_instance *instance, struct scsi_cmnd *scp,
		     struct megasas_cmd_fusion *cmd)
{
	int sge_count;
	bool build_prp = false;
	struct MPI25_IEEE_SGE_CHAIN64 *sgl_chain64;

	sge_count = scsi_dma_map(scp);

	if ((sge_count > instance->max_num_sge) || (sge_count <= 0))
		return sge_count;

	sgl_chain64 = (struct MPI25_IEEE_SGE_CHAIN64 *)&cmd->io_request->SGL;
	if ((le16_to_cpu(cmd->io_request->IoFlags) &
	    MPI25_SAS_DEVICE0_FLAGS_ENABLED_FAST_PATH) &&
	    (cmd->pd_interface == NVME_PD))
		build_prp = megasas_make_prp_nvme(instance, scp, sgl_chain64,
						  cmd, sge_count);

	if (!build_prp)
		megasas_make_sgl_fusion(instance, scp, sgl_chain64,
					cmd, sge_count);

	return sge_count;
}

/**
 * megasas_set_pd_lba -	Sets PD LBA
 * @cdb:		CDB
 * @cdb_len:		cdb length
 * @start_blk:		Start block of IO
 *
 * Used to set the PD LBA in CDB for FP IOs
 */
void
megasas_set_pd_lba(struct MPI2_RAID_SCSI_IO_REQUEST *io_request, u8 cdb_len,
		   struct IO_REQUEST_INFO *io_info, struct scsi_cmnd *scp,
		   struct MR_DRV_RAID_MAP_ALL *local_map_ptr, u32 ref_tag)
{
	struct MR_LD_RAID *raid;
	u16 ld;
	u64 start_blk = io_info->pdBlock;
	u8 *cdb = io_request->CDB.CDB32;
	u32 num_blocks = io_info->numBlocks;
	u8 opcode = 0, flagvals = 0, groupnum = 0, control = 0;

	/* Check if T10 PI (DIF) is enabled for this LD */
	ld = MR_TargetIdToLdGet(io_info->ldTgtId, local_map_ptr);
	raid = MR_LdRaidGet(ld, local_map_ptr);
	if (raid->capability.ldPiMode == MR_PROT_INFO_TYPE_CONTROLLER) {
		memset(cdb, 0, sizeof(io_request->CDB.CDB32));
		cdb[0] =  MEGASAS_SCSI_VARIABLE_LENGTH_CMD;
		cdb[7] =  MEGASAS_SCSI_ADDL_CDB_LEN;

		if (scp->sc_data_direction == PCI_DMA_FROMDEVICE)
			cdb[9] = MEGASAS_SCSI_SERVICE_ACTION_READ32;
		else
			cdb[9] = MEGASAS_SCSI_SERVICE_ACTION_WRITE32;
		cdb[10] = MEGASAS_RD_WR_PROTECT_CHECK_ALL;

		/* LBA */
		cdb[12] = (u8)((start_blk >> 56) & 0xff);
		cdb[13] = (u8)((start_blk >> 48) & 0xff);
		cdb[14] = (u8)((start_blk >> 40) & 0xff);
		cdb[15] = (u8)((start_blk >> 32) & 0xff);
		cdb[16] = (u8)((start_blk >> 24) & 0xff);
		cdb[17] = (u8)((start_blk >> 16) & 0xff);
		cdb[18] = (u8)((start_blk >> 8) & 0xff);
		cdb[19] = (u8)(start_blk & 0xff);

		/* Logical block reference tag */
		io_request->CDB.EEDP32.PrimaryReferenceTag =
			cpu_to_be32(ref_tag);
		io_request->CDB.EEDP32.PrimaryApplicationTagMask = cpu_to_be16(0xffff);
		io_request->IoFlags = cpu_to_le16(32); /* Specify 32-byte cdb */

		/* Transfer length */
		cdb[28] = (u8)((num_blocks >> 24) & 0xff);
		cdb[29] = (u8)((num_blocks >> 16) & 0xff);
		cdb[30] = (u8)((num_blocks >> 8) & 0xff);
		cdb[31] = (u8)(num_blocks & 0xff);

		/* set SCSI IO EEDPFlags */
		if (scp->sc_data_direction == PCI_DMA_FROMDEVICE) {
			io_request->EEDPFlags = cpu_to_le16(
				MPI2_SCSIIO_EEDPFLAGS_INC_PRI_REFTAG  |
				MPI2_SCSIIO_EEDPFLAGS_CHECK_REFTAG |
				MPI2_SCSIIO_EEDPFLAGS_CHECK_REMOVE_OP |
				MPI2_SCSIIO_EEDPFLAGS_CHECK_APPTAG |
				MPI25_SCSIIO_EEDPFLAGS_DO_NOT_DISABLE_MODE |
				MPI2_SCSIIO_EEDPFLAGS_CHECK_GUARD);
		} else {
			io_request->EEDPFlags = cpu_to_le16(
				MPI2_SCSIIO_EEDPFLAGS_INC_PRI_REFTAG |
				MPI2_SCSIIO_EEDPFLAGS_INSERT_OP);
		}
		io_request->Control |= cpu_to_le32((0x4 << 26));
		io_request->EEDPBlockSize = cpu_to_le32(scp->device->sector_size);
	} else {
		/* Some drives don't support 16/12 byte CDB's, convert to 10 */
		if (((cdb_len == 12) || (cdb_len == 16)) &&
		    (start_blk <= 0xffffffff)) {
			if (cdb_len == 16) {
				opcode = cdb[0] == READ_16 ? READ_10 : WRITE_10;
				flagvals = cdb[1];
				groupnum = cdb[14];
				control = cdb[15];
			} else {
				opcode = cdb[0] == READ_12 ? READ_10 : WRITE_10;
				flagvals = cdb[1];
				groupnum = cdb[10];
				control = cdb[11];
			}

			memset(cdb, 0, sizeof(io_request->CDB.CDB32));

			cdb[0] = opcode;
			cdb[1] = flagvals;
			cdb[6] = groupnum;
			cdb[9] = control;

			/* Transfer length */
			cdb[8] = (u8)(num_blocks & 0xff);
			cdb[7] = (u8)((num_blocks >> 8) & 0xff);

			io_request->IoFlags = cpu_to_le16(10); /* Specify 10-byte cdb */
			cdb_len = 10;
		} else if ((cdb_len < 16) && (start_blk > 0xffffffff)) {
			/* Convert to 16 byte CDB for large LBA's */
			switch (cdb_len) {
			case 6:
				opcode = cdb[0] == READ_6 ? READ_16 : WRITE_16;
				control = cdb[5];
				break;
			case 10:
				opcode =
					cdb[0] == READ_10 ? READ_16 : WRITE_16;
				flagvals = cdb[1];
				groupnum = cdb[6];
				control = cdb[9];
				break;
			case 12:
				opcode =
					cdb[0] == READ_12 ? READ_16 : WRITE_16;
				flagvals = cdb[1];
				groupnum = cdb[10];
				control = cdb[11];
				break;
			}

			memset(cdb, 0, sizeof(io_request->CDB.CDB32));

			cdb[0] = opcode;
			cdb[1] = flagvals;
			cdb[14] = groupnum;
			cdb[15] = control;

			/* Transfer length */
			cdb[13] = (u8)(num_blocks & 0xff);
			cdb[12] = (u8)((num_blocks >> 8) & 0xff);
			cdb[11] = (u8)((num_blocks >> 16) & 0xff);
			cdb[10] = (u8)((num_blocks >> 24) & 0xff);

			io_request->IoFlags = cpu_to_le16(16); /* Specify 16-byte cdb */
			cdb_len = 16;
		}

		/* Normal case, just load LBA here */
		switch (cdb_len) {
		case 6:
		{
			u8 val = cdb[1] & 0xE0;
			cdb[3] = (u8)(start_blk & 0xff);
			cdb[2] = (u8)((start_blk >> 8) & 0xff);
			cdb[1] = val | ((u8)(start_blk >> 16) & 0x1f);
			break;
		}
		case 10:
			cdb[5] = (u8)(start_blk & 0xff);
			cdb[4] = (u8)((start_blk >> 8) & 0xff);
			cdb[3] = (u8)((start_blk >> 16) & 0xff);
			cdb[2] = (u8)((start_blk >> 24) & 0xff);
			break;
		case 12:
			cdb[5]    = (u8)(start_blk & 0xff);
			cdb[4]    = (u8)((start_blk >> 8) & 0xff);
			cdb[3]    = (u8)((start_blk >> 16) & 0xff);
			cdb[2]    = (u8)((start_blk >> 24) & 0xff);
			break;
		case 16:
			cdb[9]    = (u8)(start_blk & 0xff);
			cdb[8]    = (u8)((start_blk >> 8) & 0xff);
			cdb[7]    = (u8)((start_blk >> 16) & 0xff);
			cdb[6]    = (u8)((start_blk >> 24) & 0xff);
			cdb[5]    = (u8)((start_blk >> 32) & 0xff);
			cdb[4]    = (u8)((start_blk >> 40) & 0xff);
			cdb[3]    = (u8)((start_blk >> 48) & 0xff);
			cdb[2]    = (u8)((start_blk >> 56) & 0xff);
			break;
		}
	}
}

/**
 * megasas_stream_detect -	stream detection on read and and write IOs
 * @instance:		Adapter soft state
 * @cmd:		    Command to be prepared
 * @io_info:		IO Request info
 *
 */

/** stream detection on read and and write IOs */
static void megasas_stream_detect(struct megasas_instance *instance,
				  struct megasas_cmd_fusion *cmd,
				  struct IO_REQUEST_INFO *io_info)
{
	struct fusion_context *fusion = instance->ctrl_context;
	u32 device_id = io_info->ldTgtId;
	struct LD_STREAM_DETECT *current_ld_sd
		= fusion->stream_detect_by_ld[device_id];
	u32 *track_stream = &current_ld_sd->mru_bit_map, stream_num;
	u32 shifted_values, unshifted_values;
	u32 index_value_mask, shifted_values_mask;
	int i;
	bool is_read_ahead = false;
	struct STREAM_DETECT *current_sd;
	/* find possible stream */
	for (i = 0; i < MAX_STREAMS_TRACKED; ++i) {
		stream_num = (*track_stream >>
			(i * BITS_PER_INDEX_STREAM)) &
			STREAM_MASK;
		current_sd = &current_ld_sd->stream_track[stream_num];
		/* if we found a stream, update the raid
		 *  context and also update the mruBitMap
		 */
		/*	boundary condition */
		if ((current_sd->next_seq_lba) &&
		    (io_info->ldStartBlock >= current_sd->next_seq_lba) &&
		    (io_info->ldStartBlock <= (current_sd->next_seq_lba + 32)) &&
		    (current_sd->is_read == io_info->isRead)) {

			if ((io_info->ldStartBlock != current_sd->next_seq_lba)	&&
			    ((!io_info->isRead) || (!is_read_ahead)))
				/*
				 * Once the API availible we need to change this.
				 * At this point we are not allowing any gap
				 */
				continue;

			SET_STREAM_DETECTED(cmd->io_request->RaidContext.raid_context_g35);
			current_sd->next_seq_lba =
			io_info->ldStartBlock + io_info->numBlocks;
			/*
			 *	update the mruBitMap LRU
			 */
			shifted_values_mask =
				(1 <<  i * BITS_PER_INDEX_STREAM) - 1;
			shifted_values = ((*track_stream & shifted_values_mask)
						<< BITS_PER_INDEX_STREAM);
			index_value_mask =
				STREAM_MASK << i * BITS_PER_INDEX_STREAM;
			unshifted_values =
				*track_stream & ~(shifted_values_mask |
				index_value_mask);
			*track_stream =
				unshifted_values | shifted_values | stream_num;
			return;
		}
	}
	/*
	 * if we did not find any stream, create a new one
	 * from the least recently used
	 */
	stream_num = (*track_stream >>
		((MAX_STREAMS_TRACKED - 1) * BITS_PER_INDEX_STREAM)) &
		STREAM_MASK;
	current_sd = &current_ld_sd->stream_track[stream_num];
	current_sd->is_read = io_info->isRead;
	current_sd->next_seq_lba = io_info->ldStartBlock + io_info->numBlocks;
	*track_stream = (((*track_stream & ZERO_LAST_STREAM) << 4) | stream_num);
	return;
}

/**
 * megasas_set_raidflag_cpu_affinity - This function sets the cpu
 * affinity (cpu of the controller) and raid_flags in the raid context
 * based on IO type.
 *
 * @praid_context:	IO RAID context
 * @raid:		LD raid map
 * @fp_possible:	Is fast path possible?
 * @is_read:		Is read IO?
 *
 */
static void
megasas_set_raidflag_cpu_affinity(union RAID_CONTEXT_UNION *praid_context,
				  struct MR_LD_RAID *raid, bool fp_possible,
				  u8 is_read, u32 scsi_buff_len)
{
	u8 cpu_sel = MR_RAID_CTX_CPUSEL_0;
	struct RAID_CONTEXT_G35 *rctx_g35;

	rctx_g35 = &praid_context->raid_context_g35;
	if (fp_possible) {
		if (is_read) {
			if ((raid->cpuAffinity.pdRead.cpu0) &&
			    (raid->cpuAffinity.pdRead.cpu1))
				cpu_sel = MR_RAID_CTX_CPUSEL_FCFS;
			else if (raid->cpuAffinity.pdRead.cpu1)
				cpu_sel = MR_RAID_CTX_CPUSEL_1;
		} else {
			if ((raid->cpuAffinity.pdWrite.cpu0) &&
			    (raid->cpuAffinity.pdWrite.cpu1))
				cpu_sel = MR_RAID_CTX_CPUSEL_FCFS;
			else if (raid->cpuAffinity.pdWrite.cpu1)
				cpu_sel = MR_RAID_CTX_CPUSEL_1;
			/* Fast path cache by pass capable R0/R1 VD */
			if ((raid->level <= 1) &&
			    (raid->capability.fp_cache_bypass_capable)) {
				rctx_g35->routing_flags |=
					(1 << MR_RAID_CTX_ROUTINGFLAGS_SLD_SHIFT);
				rctx_g35->raid_flags =
					(MR_RAID_FLAGS_IO_SUB_TYPE_CACHE_BYPASS
					<< MR_RAID_CTX_RAID_FLAGS_IO_SUB_TYPE_SHIFT);
			}
		}
	} else {
		if (is_read) {
			if ((raid->cpuAffinity.ldRead.cpu0) &&
			    (raid->cpuAffinity.ldRead.cpu1))
				cpu_sel = MR_RAID_CTX_CPUSEL_FCFS;
			else if (raid->cpuAffinity.ldRead.cpu1)
				cpu_sel = MR_RAID_CTX_CPUSEL_1;
		} else {
			if ((raid->cpuAffinity.ldWrite.cpu0) &&
			    (raid->cpuAffinity.ldWrite.cpu1))
				cpu_sel = MR_RAID_CTX_CPUSEL_FCFS;
			else if (raid->cpuAffinity.ldWrite.cpu1)
				cpu_sel = MR_RAID_CTX_CPUSEL_1;

			if (is_stream_detected(rctx_g35) &&
			    ((raid->level == 5) || (raid->level == 6)) &&
			    (raid->writeMode == MR_RL_WRITE_THROUGH_MODE) &&
			    (cpu_sel == MR_RAID_CTX_CPUSEL_FCFS))
				cpu_sel = MR_RAID_CTX_CPUSEL_0;
		}
	}

	rctx_g35->routing_flags |=
		(cpu_sel << MR_RAID_CTX_ROUTINGFLAGS_CPUSEL_SHIFT);

	/* Always give priority to MR_RAID_FLAGS_IO_SUB_TYPE_LDIO_BW_LIMIT
	 * vs MR_RAID_FLAGS_IO_SUB_TYPE_CACHE_BYPASS.
	 * IO Subtype is not bitmap.
	 */
	if ((raid->level == 1) && (!is_read)) {
		if (scsi_buff_len > MR_LARGE_IO_MIN_SIZE)
			praid_context->raid_context_g35.raid_flags =
				(MR_RAID_FLAGS_IO_SUB_TYPE_LDIO_BW_LIMIT
				<< MR_RAID_CTX_RAID_FLAGS_IO_SUB_TYPE_SHIFT);
	}
}

/**
 * megasas_build_ldio_fusion -	Prepares IOs to devices
 * @instance:		Adapter soft state
 * @scp:		SCSI command
 * @cmd:		Command to be prepared
 *
 * Prepares the io_request and chain elements (sg_frame) for IO
 * The IO can be for PD (Fast Path) or LD
 */
void
megasas_build_ldio_fusion(struct megasas_instance *instance,
			  struct scsi_cmnd *scp,
			  struct megasas_cmd_fusion *cmd)
{
	bool fp_possible;
	u16 ld;
	u32 start_lba_lo, start_lba_hi, device_id, datalength = 0;
	u32 scsi_buff_len;
	struct MPI2_RAID_SCSI_IO_REQUEST *io_request;
	union MEGASAS_REQUEST_DESCRIPTOR_UNION *req_desc;
	struct IO_REQUEST_INFO io_info;
	struct fusion_context *fusion;
	struct MR_DRV_RAID_MAP_ALL *local_map_ptr;
	u8 *raidLUN;
	unsigned long spinlock_flags;
	union RAID_CONTEXT_UNION *praid_context;
	struct MR_LD_RAID *raid = NULL;
	struct MR_PRIV_DEVICE *mrdev_priv;

	device_id = MEGASAS_DEV_INDEX(scp);

	fusion = instance->ctrl_context;

	io_request = cmd->io_request;
	io_request->RaidContext.raid_context.virtual_disk_tgt_id =
		cpu_to_le16(device_id);
	io_request->RaidContext.raid_context.status = 0;
	io_request->RaidContext.raid_context.ex_status = 0;

	req_desc = (union MEGASAS_REQUEST_DESCRIPTOR_UNION *)cmd->request_desc;

	start_lba_lo = 0;
	start_lba_hi = 0;
	fp_possible = false;

	/*
	 * 6-byte READ(0x08) or WRITE(0x0A) cdb
	 */
	if (scp->cmd_len == 6) {
		datalength = (u32) scp->cmnd[4];
		start_lba_lo = ((u32) scp->cmnd[1] << 16) |
			((u32) scp->cmnd[2] << 8) | (u32) scp->cmnd[3];

		start_lba_lo &= 0x1FFFFF;
	}

	/*
	 * 10-byte READ(0x28) or WRITE(0x2A) cdb
	 */
	else if (scp->cmd_len == 10) {
		datalength = (u32) scp->cmnd[8] |
			((u32) scp->cmnd[7] << 8);
		start_lba_lo = ((u32) scp->cmnd[2] << 24) |
			((u32) scp->cmnd[3] << 16) |
			((u32) scp->cmnd[4] << 8) | (u32) scp->cmnd[5];
	}

	/*
	 * 12-byte READ(0xA8) or WRITE(0xAA) cdb
	 */
	else if (scp->cmd_len == 12) {
		datalength = ((u32) scp->cmnd[6] << 24) |
			((u32) scp->cmnd[7] << 16) |
			((u32) scp->cmnd[8] << 8) | (u32) scp->cmnd[9];
		start_lba_lo = ((u32) scp->cmnd[2] << 24) |
			((u32) scp->cmnd[3] << 16) |
			((u32) scp->cmnd[4] << 8) | (u32) scp->cmnd[5];
	}

	/*
	 * 16-byte READ(0x88) or WRITE(0x8A) cdb
	 */
	else if (scp->cmd_len == 16) {
		datalength = ((u32) scp->cmnd[10] << 24) |
			((u32) scp->cmnd[11] << 16) |
			((u32) scp->cmnd[12] << 8) | (u32) scp->cmnd[13];
		start_lba_lo = ((u32) scp->cmnd[6] << 24) |
			((u32) scp->cmnd[7] << 16) |
			((u32) scp->cmnd[8] << 8) | (u32) scp->cmnd[9];

		start_lba_hi = ((u32) scp->cmnd[2] << 24) |
			((u32) scp->cmnd[3] << 16) |
			((u32) scp->cmnd[4] << 8) | (u32) scp->cmnd[5];
	}

	memset(&io_info, 0, sizeof(struct IO_REQUEST_INFO));
	io_info.ldStartBlock = ((u64)start_lba_hi << 32) | start_lba_lo;
	io_info.numBlocks = datalength;
	io_info.ldTgtId = device_id;
	io_info.r1_alt_dev_handle = MR_DEVHANDLE_INVALID;
	scsi_buff_len = scsi_bufflen(scp);
	io_request->DataLength = cpu_to_le32(scsi_buff_len);

	if (scp->sc_data_direction == PCI_DMA_FROMDEVICE)
		io_info.isRead = 1;

	local_map_ptr = fusion->ld_drv_map[(instance->map_id & 1)];
	ld = MR_TargetIdToLdGet(device_id, local_map_ptr);

	if (ld < instance->fw_supported_vd_count)
		raid = MR_LdRaidGet(ld, local_map_ptr);

	if (!raid || (!fusion->fast_path_io)) {
		io_request->RaidContext.raid_context.reg_lock_flags  = 0;
		fp_possible = false;
	} else {
		if (MR_BuildRaidContext(instance, &io_info,
					&io_request->RaidContext.raid_context,
					local_map_ptr, &raidLUN))
			fp_possible = (io_info.fpOkForIo > 0) ? true : false;
	}

	/* Use raw_smp_processor_id() for now until cmd->request->cpu is CPU
	   id by default, not CPU group id, otherwise all MSI-X queues won't
	   be utilized */
	cmd->request_desc->SCSIIO.MSIxIndex = instance->msix_vectors ?
		raw_smp_processor_id() % instance->msix_vectors : 0;

	praid_context = &io_request->RaidContext;

	if (instance->adapter_type == VENTURA_SERIES) {
<<<<<<< HEAD
		spin_lock_irqsave(&instance->stream_lock, spinlock_flags);
		megasas_stream_detect(instance, cmd, &io_info);
		spin_unlock_irqrestore(&instance->stream_lock, spinlock_flags);
		/* In ventura if stream detected for a read and it is read ahead
		 *  capable make this IO as LDIO
		 */
		if (is_stream_detected(&io_request->RaidContext.raid_context_g35) &&
		    io_info.isRead && io_info.ra_capable)
			fp_possible = false;

=======
>>>>>>> 661e50bc
		/* FP for Optimal raid level 1.
		 * All large RAID-1 writes (> 32 KiB, both WT and WB modes)
		 * are built by the driver as LD I/Os.
		 * All small RAID-1 WT writes (<= 32 KiB) are built as FP I/Os
		 * (there is never a reason to process these as buffered writes)
		 * All small RAID-1 WB writes (<= 32 KiB) are built as FP I/Os
		 * with the SLD bit asserted.
		 */
		if (io_info.r1_alt_dev_handle != MR_DEVHANDLE_INVALID) {
			mrdev_priv = scp->device->hostdata;

			if (atomic_inc_return(&instance->fw_outstanding) >
				(instance->host->can_queue)) {
				fp_possible = false;
				atomic_dec(&instance->fw_outstanding);
			} else if ((scsi_buff_len > MR_LARGE_IO_MIN_SIZE) ||
				   (atomic_dec_if_positive(&mrdev_priv->r1_ldio_hint) > 0)) {
				fp_possible = false;
				atomic_dec(&instance->fw_outstanding);
				if (scsi_buff_len > MR_LARGE_IO_MIN_SIZE)
					atomic_set(&mrdev_priv->r1_ldio_hint,
						   instance->r1_ldio_hint_default);
			}
		}

		if (!fp_possible ||
		    (io_info.isRead && io_info.ra_capable)) {
			spin_lock_irqsave(&instance->stream_lock,
					  spinlock_flags);
			megasas_stream_detect(instance, cmd, &io_info);
			spin_unlock_irqrestore(&instance->stream_lock,
					       spinlock_flags);
			/* In ventura if stream detected for a read and it is
			 * read ahead capable make this IO as LDIO
			 */
			if (is_stream_detected(&io_request->RaidContext.raid_context_g35))
				fp_possible = false;
		}

		/* If raid is NULL, set CPU affinity to default CPU0 */
		if (raid)
			megasas_set_raidflag_cpu_affinity(praid_context,
				raid, fp_possible, io_info.isRead,
				scsi_buff_len);
		else
			praid_context->raid_context_g35.routing_flags |=
				(MR_RAID_CTX_CPUSEL_0 << MR_RAID_CTX_ROUTINGFLAGS_CPUSEL_SHIFT);
	}

	if (fp_possible) {
		megasas_set_pd_lba(io_request, scp->cmd_len, &io_info, scp,
				   local_map_ptr, start_lba_lo);
		io_request->Function = MPI2_FUNCTION_SCSI_IO_REQUEST;
		cmd->request_desc->SCSIIO.RequestFlags =
			(MPI2_REQ_DESCRIPT_FLAGS_FP_IO
			 << MEGASAS_REQ_DESCRIPT_FLAGS_TYPE_SHIFT);
		if (instance->adapter_type == INVADER_SERIES) {
			if (io_request->RaidContext.raid_context.reg_lock_flags ==
			    REGION_TYPE_UNUSED)
				cmd->request_desc->SCSIIO.RequestFlags =
					(MEGASAS_REQ_DESCRIPT_FLAGS_NO_LOCK <<
					MEGASAS_REQ_DESCRIPT_FLAGS_TYPE_SHIFT);
			io_request->RaidContext.raid_context.type
				= MPI2_TYPE_CUDA;
			io_request->RaidContext.raid_context.nseg = 0x1;
			io_request->IoFlags |= cpu_to_le16(MPI25_SAS_DEVICE0_FLAGS_ENABLED_FAST_PATH);
			io_request->RaidContext.raid_context.reg_lock_flags |=
			  (MR_RL_FLAGS_GRANT_DESTINATION_CUDA |
			   MR_RL_FLAGS_SEQ_NUM_ENABLE);
		} else if (instance->adapter_type == VENTURA_SERIES) {
			io_request->RaidContext.raid_context_g35.nseg_type |=
						(1 << RAID_CONTEXT_NSEG_SHIFT);
			io_request->RaidContext.raid_context_g35.nseg_type |=
						(MPI2_TYPE_CUDA << RAID_CONTEXT_TYPE_SHIFT);
			io_request->RaidContext.raid_context_g35.routing_flags |=
						(1 << MR_RAID_CTX_ROUTINGFLAGS_SQN_SHIFT);
			io_request->IoFlags |=
				cpu_to_le16(MPI25_SAS_DEVICE0_FLAGS_ENABLED_FAST_PATH);
		}
		if (fusion->load_balance_info &&
			(fusion->load_balance_info[device_id].loadBalanceFlag) &&
			(io_info.isRead)) {
			io_info.devHandle =
				get_updated_dev_handle(instance,
					&fusion->load_balance_info[device_id],
					&io_info, local_map_ptr);
			scp->SCp.Status |= MEGASAS_LOAD_BALANCE_FLAG;
			cmd->pd_r1_lb = io_info.pd_after_lb;
			if (instance->adapter_type == VENTURA_SERIES)
				io_request->RaidContext.raid_context_g35.span_arm
					= io_info.span_arm;
			else
				io_request->RaidContext.raid_context.span_arm
					= io_info.span_arm;

		} else
			scp->SCp.Status &= ~MEGASAS_LOAD_BALANCE_FLAG;

		if (instance->adapter_type == VENTURA_SERIES)
			cmd->r1_alt_dev_handle = io_info.r1_alt_dev_handle;
		else
			cmd->r1_alt_dev_handle = MR_DEVHANDLE_INVALID;

		if ((raidLUN[0] == 1) &&
			(local_map_ptr->raidMap.devHndlInfo[io_info.pd_after_lb].validHandles > 1)) {
			instance->dev_handle = !(instance->dev_handle);
			io_info.devHandle =
				local_map_ptr->raidMap.devHndlInfo[io_info.pd_after_lb].devHandle[instance->dev_handle];
		}

		cmd->request_desc->SCSIIO.DevHandle = io_info.devHandle;
		io_request->DevHandle = io_info.devHandle;
		cmd->pd_interface = io_info.pd_interface;
		/* populate the LUN field */
		memcpy(io_request->LUN, raidLUN, 8);
	} else {
		io_request->RaidContext.raid_context.timeout_value =
			cpu_to_le16(local_map_ptr->raidMap.fpPdIoTimeoutSec);
		cmd->request_desc->SCSIIO.RequestFlags =
			(MEGASAS_REQ_DESCRIPT_FLAGS_LD_IO
			 << MEGASAS_REQ_DESCRIPT_FLAGS_TYPE_SHIFT);
		if (instance->adapter_type == INVADER_SERIES) {
			if (io_info.do_fp_rlbypass ||
			(io_request->RaidContext.raid_context.reg_lock_flags
					== REGION_TYPE_UNUSED))
				cmd->request_desc->SCSIIO.RequestFlags =
					(MEGASAS_REQ_DESCRIPT_FLAGS_NO_LOCK <<
					MEGASAS_REQ_DESCRIPT_FLAGS_TYPE_SHIFT);
			io_request->RaidContext.raid_context.type
				= MPI2_TYPE_CUDA;
			io_request->RaidContext.raid_context.reg_lock_flags |=
				(MR_RL_FLAGS_GRANT_DESTINATION_CPU0 |
				 MR_RL_FLAGS_SEQ_NUM_ENABLE);
			io_request->RaidContext.raid_context.nseg = 0x1;
		} else if (instance->adapter_type == VENTURA_SERIES) {
			io_request->RaidContext.raid_context_g35.routing_flags |=
					(1 << MR_RAID_CTX_ROUTINGFLAGS_SQN_SHIFT);
			io_request->RaidContext.raid_context_g35.nseg_type |=
					(1 << RAID_CONTEXT_NSEG_SHIFT);
			io_request->RaidContext.raid_context_g35.nseg_type |=
					(MPI2_TYPE_CUDA << RAID_CONTEXT_TYPE_SHIFT);
		}
		io_request->Function = MEGASAS_MPI2_FUNCTION_LD_IO_REQUEST;
		io_request->DevHandle = cpu_to_le16(device_id);

	} /* Not FP */
}

/**
 * megasas_build_ld_nonrw_fusion - prepares non rw ios for virtual disk
 * @instance:		Adapter soft state
 * @scp:		SCSI command
 * @cmd:		Command to be prepared
 *
 * Prepares the io_request frame for non-rw io cmds for vd.
 */
static void megasas_build_ld_nonrw_fusion(struct megasas_instance *instance,
			  struct scsi_cmnd *scmd, struct megasas_cmd_fusion *cmd)
{
	u32 device_id;
	struct MPI2_RAID_SCSI_IO_REQUEST *io_request;
	u16 ld;
	struct MR_DRV_RAID_MAP_ALL *local_map_ptr;
	struct fusion_context *fusion = instance->ctrl_context;
	u8                          span, physArm;
	__le16                      devHandle;
	u32                         arRef, pd;
	struct MR_LD_RAID                  *raid;
	struct RAID_CONTEXT                *pRAID_Context;
	u8 fp_possible = 1;

	io_request = cmd->io_request;
	device_id = MEGASAS_DEV_INDEX(scmd);
	local_map_ptr = fusion->ld_drv_map[(instance->map_id & 1)];
	io_request->DataLength = cpu_to_le32(scsi_bufflen(scmd));
	/* get RAID_Context pointer */
	pRAID_Context = &io_request->RaidContext.raid_context;
	/* Check with FW team */
	pRAID_Context->virtual_disk_tgt_id = cpu_to_le16(device_id);
	pRAID_Context->reg_lock_row_lba    = 0;
	pRAID_Context->reg_lock_length    = 0;

	if (fusion->fast_path_io && (
		device_id < instance->fw_supported_vd_count)) {

		ld = MR_TargetIdToLdGet(device_id, local_map_ptr);
		if (ld >= instance->fw_supported_vd_count)
			fp_possible = 0;
		else {
			raid = MR_LdRaidGet(ld, local_map_ptr);
			if (!(raid->capability.fpNonRWCapable))
				fp_possible = 0;
		}
	} else
		fp_possible = 0;

	if (!fp_possible) {
		io_request->Function  = MEGASAS_MPI2_FUNCTION_LD_IO_REQUEST;
		io_request->DevHandle = cpu_to_le16(device_id);
		io_request->LUN[1] = scmd->device->lun;
		pRAID_Context->timeout_value =
			cpu_to_le16 (scmd->request->timeout / HZ);
		cmd->request_desc->SCSIIO.RequestFlags =
			(MPI2_REQ_DESCRIPT_FLAGS_SCSI_IO <<
			MEGASAS_REQ_DESCRIPT_FLAGS_TYPE_SHIFT);
	} else {

		/* set RAID context values */
		pRAID_Context->config_seq_num = raid->seqNum;
		if (instance->adapter_type != VENTURA_SERIES)
			pRAID_Context->reg_lock_flags = REGION_TYPE_SHARED_READ;
		pRAID_Context->timeout_value =
			cpu_to_le16(raid->fpIoTimeoutForLd);

		/* get the DevHandle for the PD (since this is
		   fpNonRWCapable, this is a single disk RAID0) */
		span = physArm = 0;
		arRef = MR_LdSpanArrayGet(ld, span, local_map_ptr);
		pd = MR_ArPdGet(arRef, physArm, local_map_ptr);
		devHandle = MR_PdDevHandleGet(pd, local_map_ptr);

		/* build request descriptor */
		cmd->request_desc->SCSIIO.RequestFlags =
			(MPI2_REQ_DESCRIPT_FLAGS_FP_IO <<
			MEGASAS_REQ_DESCRIPT_FLAGS_TYPE_SHIFT);
		cmd->request_desc->SCSIIO.DevHandle = devHandle;

		/* populate the LUN field */
		memcpy(io_request->LUN, raid->LUN, 8);

		/* build the raidScsiIO structure */
		io_request->Function = MPI2_FUNCTION_SCSI_IO_REQUEST;
		io_request->DevHandle = devHandle;
	}
}

/**
 * megasas_build_syspd_fusion - prepares rw/non-rw ios for syspd
 * @instance:		Adapter soft state
 * @scp:		SCSI command
 * @cmd:		Command to be prepared
 * @fp_possible:	parameter to detect fast path or firmware path io.
 *
 * Prepares the io_request frame for rw/non-rw io cmds for syspds
 */
static void
megasas_build_syspd_fusion(struct megasas_instance *instance,
	struct scsi_cmnd *scmd, struct megasas_cmd_fusion *cmd,
	bool fp_possible)
{
	u32 device_id;
	struct MPI2_RAID_SCSI_IO_REQUEST *io_request;
	u16 pd_index = 0;
	u16 os_timeout_value;
	u16 timeout_limit;
	struct MR_DRV_RAID_MAP_ALL *local_map_ptr;
	struct RAID_CONTEXT	*pRAID_Context;
	struct MR_PD_CFG_SEQ_NUM_SYNC *pd_sync;
	struct MR_PRIV_DEVICE *mr_device_priv_data;
	struct fusion_context *fusion = instance->ctrl_context;
	pd_sync = (void *)fusion->pd_seq_sync[(instance->pd_seq_map_id - 1) & 1];

	device_id = MEGASAS_DEV_INDEX(scmd);
	pd_index = MEGASAS_PD_INDEX(scmd);
	os_timeout_value = scmd->request->timeout / HZ;
	mr_device_priv_data = scmd->device->hostdata;
	cmd->pd_interface = mr_device_priv_data->interface_type;

	io_request = cmd->io_request;
	/* get RAID_Context pointer */
	pRAID_Context = &io_request->RaidContext.raid_context;
	pRAID_Context->reg_lock_flags = 0;
	pRAID_Context->reg_lock_row_lba = 0;
	pRAID_Context->reg_lock_length = 0;
	io_request->DataLength = cpu_to_le32(scsi_bufflen(scmd));
	io_request->LUN[1] = scmd->device->lun;
	pRAID_Context->raid_flags = MR_RAID_FLAGS_IO_SUB_TYPE_SYSTEM_PD
		<< MR_RAID_CTX_RAID_FLAGS_IO_SUB_TYPE_SHIFT;

	/* If FW supports PD sequence number */
	if (instance->use_seqnum_jbod_fp &&
		instance->pd_list[pd_index].driveType == TYPE_DISK) {
		/* TgtId must be incremented by 255 as jbod seq number is index
		 * below raid map
		 */
		 /* More than 256 PD/JBOD support for Ventura */
		if (instance->support_morethan256jbod)
			pRAID_Context->virtual_disk_tgt_id =
				pd_sync->seq[pd_index].pd_target_id;
		else
			pRAID_Context->virtual_disk_tgt_id =
				cpu_to_le16(device_id + (MAX_PHYSICAL_DEVICES - 1));
		pRAID_Context->config_seq_num = pd_sync->seq[pd_index].seqNum;
		io_request->DevHandle = pd_sync->seq[pd_index].devHandle;
		if (instance->adapter_type == VENTURA_SERIES) {
			io_request->RaidContext.raid_context_g35.routing_flags |=
				(1 << MR_RAID_CTX_ROUTINGFLAGS_SQN_SHIFT);
			io_request->RaidContext.raid_context_g35.nseg_type |=
							(1 << RAID_CONTEXT_NSEG_SHIFT);
			io_request->RaidContext.raid_context_g35.nseg_type |=
							(MPI2_TYPE_CUDA << RAID_CONTEXT_TYPE_SHIFT);
		} else {
			pRAID_Context->type = MPI2_TYPE_CUDA;
			pRAID_Context->nseg = 0x1;
			pRAID_Context->reg_lock_flags |=
				(MR_RL_FLAGS_SEQ_NUM_ENABLE|MR_RL_FLAGS_GRANT_DESTINATION_CUDA);
		}
	} else if (fusion->fast_path_io) {
		pRAID_Context->virtual_disk_tgt_id = cpu_to_le16(device_id);
		pRAID_Context->config_seq_num = 0;
		local_map_ptr = fusion->ld_drv_map[(instance->map_id & 1)];
		io_request->DevHandle =
			local_map_ptr->raidMap.devHndlInfo[device_id].curDevHdl;
	} else {
		/* Want to send all IO via FW path */
		pRAID_Context->virtual_disk_tgt_id = cpu_to_le16(device_id);
		pRAID_Context->config_seq_num = 0;
		io_request->DevHandle = cpu_to_le16(0xFFFF);
	}

	cmd->request_desc->SCSIIO.DevHandle = io_request->DevHandle;
	cmd->request_desc->SCSIIO.MSIxIndex =
		instance->msix_vectors ?
		(raw_smp_processor_id() % instance->msix_vectors) : 0;


	if (!fp_possible) {
		/* system pd firmware path */
		io_request->Function  = MEGASAS_MPI2_FUNCTION_LD_IO_REQUEST;
		cmd->request_desc->SCSIIO.RequestFlags =
			(MPI2_REQ_DESCRIPT_FLAGS_SCSI_IO <<
				MEGASAS_REQ_DESCRIPT_FLAGS_TYPE_SHIFT);
		pRAID_Context->timeout_value = cpu_to_le16(os_timeout_value);
		pRAID_Context->virtual_disk_tgt_id = cpu_to_le16(device_id);
	} else {
		/* system pd Fast Path */
		io_request->Function = MPI2_FUNCTION_SCSI_IO_REQUEST;
		timeout_limit = (scmd->device->type == TYPE_DISK) ?
				255 : 0xFFFF;
		pRAID_Context->timeout_value =
			cpu_to_le16((os_timeout_value > timeout_limit) ?
			timeout_limit : os_timeout_value);
		if (instance->adapter_type >= INVADER_SERIES)
			io_request->IoFlags |=
				cpu_to_le16(MPI25_SAS_DEVICE0_FLAGS_ENABLED_FAST_PATH);

		cmd->request_desc->SCSIIO.RequestFlags =
			(MPI2_REQ_DESCRIPT_FLAGS_FP_IO <<
				MEGASAS_REQ_DESCRIPT_FLAGS_TYPE_SHIFT);
	}
}

/**
 * megasas_build_io_fusion -	Prepares IOs to devices
 * @instance:		Adapter soft state
 * @scp:		SCSI command
 * @cmd:		Command to be prepared
 *
 * Invokes helper functions to prepare request frames
 * and sets flags appropriate for IO/Non-IO cmd
 */
int
megasas_build_io_fusion(struct megasas_instance *instance,
			struct scsi_cmnd *scp,
			struct megasas_cmd_fusion *cmd)
{
	int sge_count;
	u8  cmd_type;
	struct MPI2_RAID_SCSI_IO_REQUEST *io_request = cmd->io_request;
	struct MR_PRIV_DEVICE *mr_device_priv_data;
	mr_device_priv_data = scp->device->hostdata;

	/* Zero out some fields so they don't get reused */
	memset(io_request->LUN, 0x0, 8);
	io_request->CDB.EEDP32.PrimaryReferenceTag = 0;
	io_request->CDB.EEDP32.PrimaryApplicationTagMask = 0;
	io_request->EEDPFlags = 0;
	io_request->Control = 0;
	io_request->EEDPBlockSize = 0;
	io_request->ChainOffset = 0;
	io_request->RaidContext.raid_context.raid_flags = 0;
	io_request->RaidContext.raid_context.type = 0;
	io_request->RaidContext.raid_context.nseg = 0;

	memcpy(io_request->CDB.CDB32, scp->cmnd, scp->cmd_len);
	/*
	 * Just the CDB length,rest of the Flags are zero
	 * This will be modified for FP in build_ldio_fusion
	 */
	io_request->IoFlags = cpu_to_le16(scp->cmd_len);

	switch (cmd_type = megasas_cmd_type(scp)) {
	case READ_WRITE_LDIO:
		megasas_build_ldio_fusion(instance, scp, cmd);
		break;
	case NON_READ_WRITE_LDIO:
		megasas_build_ld_nonrw_fusion(instance, scp, cmd);
		break;
	case READ_WRITE_SYSPDIO:
		megasas_build_syspd_fusion(instance, scp, cmd, true);
		break;
	case NON_READ_WRITE_SYSPDIO:
		if (instance->secure_jbod_support ||
		    mr_device_priv_data->is_tm_capable)
			megasas_build_syspd_fusion(instance, scp, cmd, false);
		else
			megasas_build_syspd_fusion(instance, scp, cmd, true);
		break;
	default:
		break;
	}

	/*
	 * Construct SGL
	 */

	sge_count = megasas_make_sgl(instance, scp, cmd);

	if (sge_count > instance->max_num_sge || (sge_count < 0)) {
		dev_err(&instance->pdev->dev,
			"%s %d sge_count (%d) is out of range. Range is:  0-%d\n",
			__func__, __LINE__, sge_count, instance->max_num_sge);
		return 1;
	}

	if (instance->adapter_type == VENTURA_SERIES) {
		set_num_sge(&io_request->RaidContext.raid_context_g35, sge_count);
		cpu_to_le16s(&io_request->RaidContext.raid_context_g35.routing_flags);
		cpu_to_le16s(&io_request->RaidContext.raid_context_g35.nseg_type);
	} else {
		/* numSGE store lower 8 bit of sge_count.
		 * numSGEExt store higher 8 bit of sge_count
		 */
		io_request->RaidContext.raid_context.num_sge = sge_count;
		io_request->RaidContext.raid_context.num_sge_ext =
			(u8)(sge_count >> 8);
	}

	io_request->SGLFlags = cpu_to_le16(MPI2_SGE_FLAGS_64_BIT_ADDRESSING);

	if (scp->sc_data_direction == PCI_DMA_TODEVICE)
		io_request->Control |= cpu_to_le32(MPI2_SCSIIO_CONTROL_WRITE);
	else if (scp->sc_data_direction == PCI_DMA_FROMDEVICE)
		io_request->Control |= cpu_to_le32(MPI2_SCSIIO_CONTROL_READ);

	io_request->SGLOffset0 =
		offsetof(struct MPI2_RAID_SCSI_IO_REQUEST, SGL) / 4;

	io_request->SenseBufferLowAddress =
		cpu_to_le32(lower_32_bits(cmd->sense_phys_addr));
	io_request->SenseBufferLength = SCSI_SENSE_BUFFERSIZE;

	cmd->scmd = scp;
	scp->SCp.ptr = (char *)cmd;

	return 0;
}

static union MEGASAS_REQUEST_DESCRIPTOR_UNION *
megasas_get_request_descriptor(struct megasas_instance *instance, u16 index)
{
	u8 *p;
	struct fusion_context *fusion;

	fusion = instance->ctrl_context;
	p = fusion->req_frames_desc +
		sizeof(union MEGASAS_REQUEST_DESCRIPTOR_UNION) * index;

	return (union MEGASAS_REQUEST_DESCRIPTOR_UNION *)p;
}


/* megasas_prepate_secondRaid1_IO
 *  It prepares the raid 1 second IO
 */
void megasas_prepare_secondRaid1_IO(struct megasas_instance *instance,
			    struct megasas_cmd_fusion *cmd,
			    struct megasas_cmd_fusion *r1_cmd)
{
	union MEGASAS_REQUEST_DESCRIPTOR_UNION *req_desc, *req_desc2 = NULL;
	struct fusion_context *fusion;
	fusion = instance->ctrl_context;
	req_desc = cmd->request_desc;
	/* copy the io request frame as well as 8 SGEs data for r1 command*/
	memcpy(r1_cmd->io_request, cmd->io_request,
	       (sizeof(struct MPI2_RAID_SCSI_IO_REQUEST)));
	memcpy(&r1_cmd->io_request->SGL, &cmd->io_request->SGL,
	       (fusion->max_sge_in_main_msg * sizeof(union MPI2_SGE_IO_UNION)));
	/*sense buffer is different for r1 command*/
	r1_cmd->io_request->SenseBufferLowAddress =
			cpu_to_le32(lower_32_bits(r1_cmd->sense_phys_addr));
	r1_cmd->scmd = cmd->scmd;
	req_desc2 = megasas_get_request_descriptor(instance,
						   (r1_cmd->index - 1));
	req_desc2->Words = 0;
	r1_cmd->request_desc = req_desc2;
	req_desc2->SCSIIO.SMID = cpu_to_le16(r1_cmd->index);
	req_desc2->SCSIIO.RequestFlags = req_desc->SCSIIO.RequestFlags;
	r1_cmd->request_desc->SCSIIO.DevHandle = cmd->r1_alt_dev_handle;
	r1_cmd->io_request->DevHandle = cmd->r1_alt_dev_handle;
	r1_cmd->r1_alt_dev_handle = cmd->io_request->DevHandle;
	cmd->io_request->RaidContext.raid_context_g35.smid.peer_smid =
			cpu_to_le16(r1_cmd->index);
	r1_cmd->io_request->RaidContext.raid_context_g35.smid.peer_smid =
			cpu_to_le16(cmd->index);
	/*MSIxIndex of both commands request descriptors should be same*/
	r1_cmd->request_desc->SCSIIO.MSIxIndex =
			cmd->request_desc->SCSIIO.MSIxIndex;
	/*span arm is different for r1 cmd*/
	r1_cmd->io_request->RaidContext.raid_context_g35.span_arm =
			cmd->io_request->RaidContext.raid_context_g35.span_arm + 1;
}

/**
 * megasas_build_and_issue_cmd_fusion -Main routine for building and
 *                                     issuing non IOCTL cmd
 * @instance:			Adapter soft state
 * @scmd:			pointer to scsi cmd from OS
 */
static u32
megasas_build_and_issue_cmd_fusion(struct megasas_instance *instance,
				   struct scsi_cmnd *scmd)
{
	struct megasas_cmd_fusion *cmd, *r1_cmd = NULL;
	union MEGASAS_REQUEST_DESCRIPTOR_UNION *req_desc;
	u32 index;
	struct fusion_context *fusion;

	fusion = instance->ctrl_context;

	if ((megasas_cmd_type(scmd) == READ_WRITE_LDIO) &&
		instance->ldio_threshold &&
		(atomic_inc_return(&instance->ldio_outstanding) >
		instance->ldio_threshold)) {
		atomic_dec(&instance->ldio_outstanding);
		return SCSI_MLQUEUE_DEVICE_BUSY;
	}

	if (atomic_inc_return(&instance->fw_outstanding) >
			instance->host->can_queue) {
		atomic_dec(&instance->fw_outstanding);
		return SCSI_MLQUEUE_HOST_BUSY;
	}

	cmd = megasas_get_cmd_fusion(instance, scmd->request->tag);

	if (!cmd) {
		atomic_dec(&instance->fw_outstanding);
		return SCSI_MLQUEUE_HOST_BUSY;
	}

	index = cmd->index;

	req_desc = megasas_get_request_descriptor(instance, index-1);

	req_desc->Words = 0;
	cmd->request_desc = req_desc;

	if (megasas_build_io_fusion(instance, scmd, cmd)) {
		megasas_return_cmd_fusion(instance, cmd);
		dev_err(&instance->pdev->dev, "Error building command\n");
		cmd->request_desc = NULL;
		atomic_dec(&instance->fw_outstanding);
		return SCSI_MLQUEUE_HOST_BUSY;
	}

	req_desc = cmd->request_desc;
	req_desc->SCSIIO.SMID = cpu_to_le16(index);

	if (cmd->io_request->ChainOffset != 0 &&
	    cmd->io_request->ChainOffset != 0xF)
		dev_err(&instance->pdev->dev, "The chain offset value is not "
		       "correct : %x\n", cmd->io_request->ChainOffset);
	/*
	 *	if it is raid 1/10 fp write capable.
	 *	try to get second command from pool and construct it.
	 *	From FW, it has confirmed that lba values of two PDs
	 *	corresponds to single R1/10 LD are always same
	 *
	 */
	/*	driver side count always should be less than max_fw_cmds
	 *	to get new command
	 */
	if (cmd->r1_alt_dev_handle != MR_DEVHANDLE_INVALID) {
		r1_cmd = megasas_get_cmd_fusion(instance,
				(scmd->request->tag + instance->max_fw_cmds));
		megasas_prepare_secondRaid1_IO(instance, cmd, r1_cmd);
	}


	/*
	 * Issue the command to the FW
	 */

	megasas_fire_cmd_fusion(instance, req_desc);

	if (r1_cmd)
		megasas_fire_cmd_fusion(instance, r1_cmd->request_desc);


	return 0;
}

/**
 * megasas_complete_r1_command -
 * completes R1 FP write commands which has valid peer smid
 * @instance:			Adapter soft state
 * @cmd_fusion:			MPT command frame
 *
 */
static inline void
megasas_complete_r1_command(struct megasas_instance *instance,
			    struct megasas_cmd_fusion *cmd)
{
	u8 *sense, status, ex_status;
	u32 data_length;
	u16 peer_smid;
	struct fusion_context *fusion;
	struct megasas_cmd_fusion *r1_cmd = NULL;
	struct scsi_cmnd *scmd_local = NULL;
	struct RAID_CONTEXT_G35 *rctx_g35;

	rctx_g35 = &cmd->io_request->RaidContext.raid_context_g35;
	fusion = instance->ctrl_context;
	peer_smid = le16_to_cpu(rctx_g35->smid.peer_smid);

	r1_cmd = fusion->cmd_list[peer_smid - 1];
	scmd_local = cmd->scmd;
	status = rctx_g35->status;
	ex_status = rctx_g35->ex_status;
	data_length = cmd->io_request->DataLength;
	sense = cmd->sense;

	cmd->cmd_completed = true;

	/* Check if peer command is completed or not*/
	if (r1_cmd->cmd_completed) {
		rctx_g35 = &r1_cmd->io_request->RaidContext.raid_context_g35;
		if (rctx_g35->status != MFI_STAT_OK) {
			status = rctx_g35->status;
			ex_status = rctx_g35->ex_status;
			data_length = r1_cmd->io_request->DataLength;
			sense = r1_cmd->sense;
		}

		megasas_return_cmd_fusion(instance, r1_cmd);
		map_cmd_status(fusion, scmd_local, status, ex_status,
			       le32_to_cpu(data_length), sense);
		if (instance->ldio_threshold &&
		    megasas_cmd_type(scmd_local) == READ_WRITE_LDIO)
			atomic_dec(&instance->ldio_outstanding);
		scmd_local->SCp.ptr = NULL;
		megasas_return_cmd_fusion(instance, cmd);
		scsi_dma_unmap(scmd_local);
		scmd_local->scsi_done(scmd_local);
	}
}

/**
 * complete_cmd_fusion -	Completes command
 * @instance:			Adapter soft state
 * Completes all commands that is in reply descriptor queue
 */
int
complete_cmd_fusion(struct megasas_instance *instance, u32 MSIxIndex)
{
	union MPI2_REPLY_DESCRIPTORS_UNION *desc;
	struct MPI2_SCSI_IO_SUCCESS_REPLY_DESCRIPTOR *reply_desc;
	struct MPI2_RAID_SCSI_IO_REQUEST *scsi_io_req;
	struct fusion_context *fusion;
	struct megasas_cmd *cmd_mfi;
	struct megasas_cmd_fusion *cmd_fusion;
	u16 smid, num_completed;
	u8 reply_descript_type, *sense, status, extStatus;
	u32 device_id, data_length;
	union desc_value d_val;
	struct LD_LOAD_BALANCE_INFO *lbinfo;
	int threshold_reply_count = 0;
	struct scsi_cmnd *scmd_local = NULL;
	struct MR_TASK_MANAGE_REQUEST *mr_tm_req;
	struct MPI2_SCSI_TASK_MANAGE_REQUEST *mpi_tm_req;

	fusion = instance->ctrl_context;

	if (atomic_read(&instance->adprecovery) == MEGASAS_HW_CRITICAL_ERROR)
		return IRQ_HANDLED;

	desc = fusion->reply_frames_desc[MSIxIndex] +
				fusion->last_reply_idx[MSIxIndex];

	reply_desc = (struct MPI2_SCSI_IO_SUCCESS_REPLY_DESCRIPTOR *)desc;

	d_val.word = desc->Words;

	reply_descript_type = reply_desc->ReplyFlags &
		MPI2_RPY_DESCRIPT_FLAGS_TYPE_MASK;

	if (reply_descript_type == MPI2_RPY_DESCRIPT_FLAGS_UNUSED)
		return IRQ_NONE;

	num_completed = 0;

	while (d_val.u.low != cpu_to_le32(UINT_MAX) &&
	       d_val.u.high != cpu_to_le32(UINT_MAX)) {

		smid = le16_to_cpu(reply_desc->SMID);
		cmd_fusion = fusion->cmd_list[smid - 1];
		scsi_io_req = (struct MPI2_RAID_SCSI_IO_REQUEST *)
						cmd_fusion->io_request;

		scmd_local = cmd_fusion->scmd;
		status = scsi_io_req->RaidContext.raid_context.status;
		extStatus = scsi_io_req->RaidContext.raid_context.ex_status;
		sense = cmd_fusion->sense;
		data_length = scsi_io_req->DataLength;

		switch (scsi_io_req->Function) {
		case MPI2_FUNCTION_SCSI_TASK_MGMT:
			mr_tm_req = (struct MR_TASK_MANAGE_REQUEST *)
						cmd_fusion->io_request;
			mpi_tm_req = (struct MPI2_SCSI_TASK_MANAGE_REQUEST *)
						&mr_tm_req->TmRequest;
			dev_dbg(&instance->pdev->dev, "TM completion:"
				"type: 0x%x TaskMID: 0x%x\n",
				mpi_tm_req->TaskType, mpi_tm_req->TaskMID);
			complete(&cmd_fusion->done);
			break;
		case MPI2_FUNCTION_SCSI_IO_REQUEST:  /*Fast Path IO.*/
			/* Update load balancing info */
			if (fusion->load_balance_info &&
			    (cmd_fusion->scmd->SCp.Status &
			    MEGASAS_LOAD_BALANCE_FLAG)) {
				device_id = MEGASAS_DEV_INDEX(scmd_local);
				lbinfo = &fusion->load_balance_info[device_id];
				atomic_dec(&lbinfo->scsi_pending_cmds[cmd_fusion->pd_r1_lb]);
				cmd_fusion->scmd->SCp.Status &= ~MEGASAS_LOAD_BALANCE_FLAG;
			}
			//Fall thru and complete IO
		case MEGASAS_MPI2_FUNCTION_LD_IO_REQUEST: /* LD-IO Path */
			atomic_dec(&instance->fw_outstanding);
			if (cmd_fusion->r1_alt_dev_handle == MR_DEVHANDLE_INVALID) {
				map_cmd_status(fusion, scmd_local, status,
					       extStatus, le32_to_cpu(data_length),
					       sense);
				if (instance->ldio_threshold &&
				    (megasas_cmd_type(scmd_local) == READ_WRITE_LDIO))
					atomic_dec(&instance->ldio_outstanding);
				scmd_local->SCp.ptr = NULL;
				megasas_return_cmd_fusion(instance, cmd_fusion);
				scsi_dma_unmap(scmd_local);
				scmd_local->scsi_done(scmd_local);
			} else	/* Optimal VD - R1 FP command completion. */
				megasas_complete_r1_command(instance, cmd_fusion);
			break;
		case MEGASAS_MPI2_FUNCTION_PASSTHRU_IO_REQUEST: /*MFI command */
			cmd_mfi = instance->cmd_list[cmd_fusion->sync_cmd_idx];
			/* Poll mode. Dummy free.
			 * In case of Interrupt mode, caller has reverse check.
			 */
			if (cmd_mfi->flags & DRV_DCMD_POLLED_MODE) {
				cmd_mfi->flags &= ~DRV_DCMD_POLLED_MODE;
				megasas_return_cmd(instance, cmd_mfi);
			} else
				megasas_complete_cmd(instance, cmd_mfi, DID_OK);
			break;
		}

		fusion->last_reply_idx[MSIxIndex]++;
		if (fusion->last_reply_idx[MSIxIndex] >=
		    fusion->reply_q_depth)
			fusion->last_reply_idx[MSIxIndex] = 0;

		desc->Words = cpu_to_le64(ULLONG_MAX);
		num_completed++;
		threshold_reply_count++;

		/* Get the next reply descriptor */
		if (!fusion->last_reply_idx[MSIxIndex])
			desc = fusion->reply_frames_desc[MSIxIndex];
		else
			desc++;

		reply_desc =
		  (struct MPI2_SCSI_IO_SUCCESS_REPLY_DESCRIPTOR *)desc;

		d_val.word = desc->Words;

		reply_descript_type = reply_desc->ReplyFlags &
			MPI2_RPY_DESCRIPT_FLAGS_TYPE_MASK;

		if (reply_descript_type == MPI2_RPY_DESCRIPT_FLAGS_UNUSED)
			break;
		/*
		 * Write to reply post host index register after completing threshold
		 * number of reply counts and still there are more replies in reply queue
		 * pending to be completed
		 */
		if (threshold_reply_count >= THRESHOLD_REPLY_COUNT) {
			if (instance->msix_combined)
				writel(((MSIxIndex & 0x7) << 24) |
					fusion->last_reply_idx[MSIxIndex],
					instance->reply_post_host_index_addr[MSIxIndex/8]);
			else
				writel((MSIxIndex << 24) |
					fusion->last_reply_idx[MSIxIndex],
					instance->reply_post_host_index_addr[0]);
			threshold_reply_count = 0;
		}
	}

	if (!num_completed)
		return IRQ_NONE;

	wmb();
	if (instance->msix_combined)
		writel(((MSIxIndex & 0x7) << 24) |
			fusion->last_reply_idx[MSIxIndex],
			instance->reply_post_host_index_addr[MSIxIndex/8]);
	else
		writel((MSIxIndex << 24) |
			fusion->last_reply_idx[MSIxIndex],
			instance->reply_post_host_index_addr[0]);
	megasas_check_and_restore_queue_depth(instance);
	return IRQ_HANDLED;
}

/**
 * megasas_sync_irqs -	Synchronizes all IRQs owned by adapter
 * @instance:			Adapter soft state
 */
void megasas_sync_irqs(unsigned long instance_addr)
{
	u32 count, i;
	struct megasas_instance *instance =
		(struct megasas_instance *)instance_addr;

	count = instance->msix_vectors > 0 ? instance->msix_vectors : 1;

	for (i = 0; i < count; i++)
		synchronize_irq(pci_irq_vector(instance->pdev, i));
}

/**
 * megasas_complete_cmd_dpc_fusion -	Completes command
 * @instance:			Adapter soft state
 *
 * Tasklet to complete cmds
 */
void
megasas_complete_cmd_dpc_fusion(unsigned long instance_addr)
{
	struct megasas_instance *instance =
		(struct megasas_instance *)instance_addr;
	unsigned long flags;
	u32 count, MSIxIndex;

	count = instance->msix_vectors > 0 ? instance->msix_vectors : 1;

	/* If we have already declared adapter dead, donot complete cmds */
	spin_lock_irqsave(&instance->hba_lock, flags);
	if (atomic_read(&instance->adprecovery) == MEGASAS_HW_CRITICAL_ERROR) {
		spin_unlock_irqrestore(&instance->hba_lock, flags);
		return;
	}
	spin_unlock_irqrestore(&instance->hba_lock, flags);

	for (MSIxIndex = 0 ; MSIxIndex < count; MSIxIndex++)
		complete_cmd_fusion(instance, MSIxIndex);
}

/**
 * megasas_isr_fusion - isr entry point
 */
irqreturn_t megasas_isr_fusion(int irq, void *devp)
{
	struct megasas_irq_context *irq_context = devp;
	struct megasas_instance *instance = irq_context->instance;
	u32 mfiStatus, fw_state, dma_state;

	if (instance->mask_interrupts)
		return IRQ_NONE;

	if (!instance->msix_vectors) {
		mfiStatus = instance->instancet->clear_intr(instance->reg_set);
		if (!mfiStatus)
			return IRQ_NONE;
	}

	/* If we are resetting, bail */
	if (test_bit(MEGASAS_FUSION_IN_RESET, &instance->reset_flags)) {
		instance->instancet->clear_intr(instance->reg_set);
		return IRQ_HANDLED;
	}

	if (!complete_cmd_fusion(instance, irq_context->MSIxIndex)) {
		instance->instancet->clear_intr(instance->reg_set);
		/* If we didn't complete any commands, check for FW fault */
		fw_state = instance->instancet->read_fw_status_reg(
			instance->reg_set) & MFI_STATE_MASK;
		dma_state = instance->instancet->read_fw_status_reg
			(instance->reg_set) & MFI_STATE_DMADONE;
		if (instance->crash_dump_drv_support &&
			instance->crash_dump_app_support) {
			/* Start collecting crash, if DMA bit is done */
			if ((fw_state == MFI_STATE_FAULT) && dma_state)
				schedule_work(&instance->crash_init);
			else if (fw_state == MFI_STATE_FAULT) {
				if (instance->unload == 0)
					schedule_work(&instance->work_init);
			}
		} else if (fw_state == MFI_STATE_FAULT) {
			dev_warn(&instance->pdev->dev, "Iop2SysDoorbellInt"
			       "for scsi%d\n", instance->host->host_no);
			if (instance->unload == 0)
				schedule_work(&instance->work_init);
		}
	}

	return IRQ_HANDLED;
}

/**
 * build_mpt_mfi_pass_thru - builds a cmd fo MFI Pass thru
 * @instance:			Adapter soft state
 * mfi_cmd:			megasas_cmd pointer
 *
 */
void
build_mpt_mfi_pass_thru(struct megasas_instance *instance,
			struct megasas_cmd *mfi_cmd)
{
	struct MPI25_IEEE_SGE_CHAIN64 *mpi25_ieee_chain;
	struct MPI2_RAID_SCSI_IO_REQUEST *io_req;
	struct megasas_cmd_fusion *cmd;
	struct fusion_context *fusion;
	struct megasas_header *frame_hdr = &mfi_cmd->frame->hdr;

	fusion = instance->ctrl_context;

	cmd = megasas_get_cmd_fusion(instance,
			instance->max_scsi_cmds + mfi_cmd->index);

	/*  Save the smid. To be used for returning the cmd */
	mfi_cmd->context.smid = cmd->index;

	/*
	 * For cmds where the flag is set, store the flag and check
	 * on completion. For cmds with this flag, don't call
	 * megasas_complete_cmd
	 */

	if (frame_hdr->flags & cpu_to_le16(MFI_FRAME_DONT_POST_IN_REPLY_QUEUE))
		mfi_cmd->flags |= DRV_DCMD_POLLED_MODE;

	io_req = cmd->io_request;

	if (instance->adapter_type >= INVADER_SERIES) {
		struct MPI25_IEEE_SGE_CHAIN64 *sgl_ptr_end =
			(struct MPI25_IEEE_SGE_CHAIN64 *)&io_req->SGL;
		sgl_ptr_end += fusion->max_sge_in_main_msg - 1;
		sgl_ptr_end->Flags = 0;
	}

	mpi25_ieee_chain =
	  (struct MPI25_IEEE_SGE_CHAIN64 *)&io_req->SGL.IeeeChain;

	io_req->Function    = MEGASAS_MPI2_FUNCTION_PASSTHRU_IO_REQUEST;
	io_req->SGLOffset0  = offsetof(struct MPI2_RAID_SCSI_IO_REQUEST,
				       SGL) / 4;
	io_req->ChainOffset = fusion->chain_offset_mfi_pthru;

	mpi25_ieee_chain->Address = cpu_to_le64(mfi_cmd->frame_phys_addr);

	mpi25_ieee_chain->Flags = IEEE_SGE_FLAGS_CHAIN_ELEMENT |
		MPI2_IEEE_SGE_FLAGS_IOCPLBNTA_ADDR;

	mpi25_ieee_chain->Length = cpu_to_le32(instance->mfi_frame_size);
}

/**
 * build_mpt_cmd - Calls helper function to build a cmd MFI Pass thru cmd
 * @instance:			Adapter soft state
 * @cmd:			mfi cmd to build
 *
 */
union MEGASAS_REQUEST_DESCRIPTOR_UNION *
build_mpt_cmd(struct megasas_instance *instance, struct megasas_cmd *cmd)
{
	union MEGASAS_REQUEST_DESCRIPTOR_UNION *req_desc = NULL;
	u16 index;

	build_mpt_mfi_pass_thru(instance, cmd);
	index = cmd->context.smid;

	req_desc = megasas_get_request_descriptor(instance, index - 1);

	req_desc->Words = 0;
	req_desc->SCSIIO.RequestFlags = (MPI2_REQ_DESCRIPT_FLAGS_SCSI_IO <<
					 MEGASAS_REQ_DESCRIPT_FLAGS_TYPE_SHIFT);

	req_desc->SCSIIO.SMID = cpu_to_le16(index);

	return req_desc;
}

/**
 * megasas_issue_dcmd_fusion - Issues a MFI Pass thru cmd
 * @instance:			Adapter soft state
 * @cmd:			mfi cmd pointer
 *
 */
void
megasas_issue_dcmd_fusion(struct megasas_instance *instance,
			  struct megasas_cmd *cmd)
{
	union MEGASAS_REQUEST_DESCRIPTOR_UNION *req_desc;

	req_desc = build_mpt_cmd(instance, cmd);

	megasas_fire_cmd_fusion(instance, req_desc);
	return;
}

/**
 * megasas_release_fusion -	Reverses the FW initialization
 * @instance:			Adapter soft state
 */
void
megasas_release_fusion(struct megasas_instance *instance)
{
	megasas_free_ioc_init_cmd(instance);
	megasas_free_cmds(instance);
	megasas_free_cmds_fusion(instance);

	iounmap(instance->reg_set);

	pci_release_selected_regions(instance->pdev, 1<<instance->bar);
}

/**
 * megasas_read_fw_status_reg_fusion - returns the current FW status value
 * @regs:			MFI register set
 */
static u32
megasas_read_fw_status_reg_fusion(struct megasas_register_set __iomem *regs)
{
	return readl(&(regs)->outbound_scratch_pad);
}

/**
 * megasas_alloc_host_crash_buffer -	Host buffers for Crash dump collection from Firmware
 * @instance:				Controller's soft instance
 * return:			        Number of allocated host crash buffers
 */
static void
megasas_alloc_host_crash_buffer(struct megasas_instance *instance)
{
	unsigned int i;

	for (i = 0; i < MAX_CRASH_DUMP_SIZE; i++) {
		instance->crash_buf[i] = vzalloc(CRASH_DMA_BUF_SIZE);
		if (!instance->crash_buf[i]) {
			dev_info(&instance->pdev->dev, "Firmware crash dump "
				"memory allocation failed at index %d\n", i);
			break;
		}
	}
	instance->drv_buf_alloc = i;
}

/**
 * megasas_free_host_crash_buffer -	Host buffers for Crash dump collection from Firmware
 * @instance:				Controller's soft instance
 */
void
megasas_free_host_crash_buffer(struct megasas_instance *instance)
{
	unsigned int i;
	for (i = 0; i < instance->drv_buf_alloc; i++) {
		if (instance->crash_buf[i])
			vfree(instance->crash_buf[i]);
	}
	instance->drv_buf_index = 0;
	instance->drv_buf_alloc = 0;
	instance->fw_crash_state = UNAVAILABLE;
	instance->fw_crash_buffer_size = 0;
}

/**
 * megasas_adp_reset_fusion -	For controller reset
 * @regs:				MFI register set
 */
static int
megasas_adp_reset_fusion(struct megasas_instance *instance,
			 struct megasas_register_set __iomem *regs)
{
	u32 host_diag, abs_state, retry;

	/* Now try to reset the chip */
	writel(MPI2_WRSEQ_FLUSH_KEY_VALUE, &instance->reg_set->fusion_seq_offset);
	writel(MPI2_WRSEQ_1ST_KEY_VALUE, &instance->reg_set->fusion_seq_offset);
	writel(MPI2_WRSEQ_2ND_KEY_VALUE, &instance->reg_set->fusion_seq_offset);
	writel(MPI2_WRSEQ_3RD_KEY_VALUE, &instance->reg_set->fusion_seq_offset);
	writel(MPI2_WRSEQ_4TH_KEY_VALUE, &instance->reg_set->fusion_seq_offset);
	writel(MPI2_WRSEQ_5TH_KEY_VALUE, &instance->reg_set->fusion_seq_offset);
	writel(MPI2_WRSEQ_6TH_KEY_VALUE, &instance->reg_set->fusion_seq_offset);

	/* Check that the diag write enable (DRWE) bit is on */
	host_diag = readl(&instance->reg_set->fusion_host_diag);
	retry = 0;
	while (!(host_diag & HOST_DIAG_WRITE_ENABLE)) {
		msleep(100);
		host_diag = readl(&instance->reg_set->fusion_host_diag);
		if (retry++ == 100) {
			dev_warn(&instance->pdev->dev,
				"Host diag unlock failed from %s %d\n",
				__func__, __LINE__);
			break;
		}
	}
	if (!(host_diag & HOST_DIAG_WRITE_ENABLE))
		return -1;

	/* Send chip reset command */
	writel(host_diag | HOST_DIAG_RESET_ADAPTER,
		&instance->reg_set->fusion_host_diag);
	msleep(3000);

	/* Make sure reset adapter bit is cleared */
	host_diag = readl(&instance->reg_set->fusion_host_diag);
	retry = 0;
	while (host_diag & HOST_DIAG_RESET_ADAPTER) {
		msleep(100);
		host_diag = readl(&instance->reg_set->fusion_host_diag);
		if (retry++ == 1000) {
			dev_warn(&instance->pdev->dev,
				"Diag reset adapter never cleared %s %d\n",
				__func__, __LINE__);
			break;
		}
	}
	if (host_diag & HOST_DIAG_RESET_ADAPTER)
		return -1;

	abs_state = instance->instancet->read_fw_status_reg(instance->reg_set)
			& MFI_STATE_MASK;
	retry = 0;

	while ((abs_state <= MFI_STATE_FW_INIT) && (retry++ < 1000)) {
		msleep(100);
		abs_state = instance->instancet->
			read_fw_status_reg(instance->reg_set) & MFI_STATE_MASK;
	}
	if (abs_state <= MFI_STATE_FW_INIT) {
		dev_warn(&instance->pdev->dev,
			"fw state < MFI_STATE_FW_INIT, state = 0x%x %s %d\n",
			abs_state, __func__, __LINE__);
		return -1;
	}

	return 0;
}

/**
 * megasas_check_reset_fusion -	For controller reset check
 * @regs:				MFI register set
 */
static int
megasas_check_reset_fusion(struct megasas_instance *instance,
			   struct megasas_register_set __iomem *regs)
{
	return 0;
}

/* This function waits for outstanding commands on fusion to complete */
int megasas_wait_for_outstanding_fusion(struct megasas_instance *instance,
					int reason, int *convert)
{
	int i, outstanding, retval = 0, hb_seconds_missed = 0;
	u32 fw_state;

	for (i = 0; i < resetwaittime; i++) {
		/* Check if firmware is in fault state */
		fw_state = instance->instancet->read_fw_status_reg(
			instance->reg_set) & MFI_STATE_MASK;
		if (fw_state == MFI_STATE_FAULT) {
			dev_warn(&instance->pdev->dev, "Found FW in FAULT state,"
			       " will reset adapter scsi%d.\n",
				instance->host->host_no);
			megasas_complete_cmd_dpc_fusion((unsigned long)instance);
			if (instance->requestorId && reason) {
				dev_warn(&instance->pdev->dev, "SR-IOV Found FW in FAULT"
				" state while polling during"
				" I/O timeout handling for %d\n",
				instance->host->host_no);
				*convert = 1;
			}

			retval = 1;
			goto out;
		}

		if (reason == MFI_IO_TIMEOUT_OCR) {
			dev_info(&instance->pdev->dev,
				"MFI IO is timed out, initiating OCR\n");
			megasas_complete_cmd_dpc_fusion((unsigned long)instance);
			retval = 1;
			goto out;
		}

		/* If SR-IOV VF mode & heartbeat timeout, don't wait */
		if (instance->requestorId && !reason) {
			retval = 1;
			goto out;
		}

		/* If SR-IOV VF mode & I/O timeout, check for HB timeout */
		if (instance->requestorId && (reason == SCSIIO_TIMEOUT_OCR)) {
			if (instance->hb_host_mem->HB.fwCounter !=
			    instance->hb_host_mem->HB.driverCounter) {
				instance->hb_host_mem->HB.driverCounter =
					instance->hb_host_mem->HB.fwCounter;
				hb_seconds_missed = 0;
			} else {
				hb_seconds_missed++;
				if (hb_seconds_missed ==
				    (MEGASAS_SRIOV_HEARTBEAT_INTERVAL_VF/HZ)) {
					dev_warn(&instance->pdev->dev, "SR-IOV:"
					       " Heartbeat never completed "
					       " while polling during I/O "
					       " timeout handling for "
					       "scsi%d.\n",
					       instance->host->host_no);
					       *convert = 1;
					       retval = 1;
					       goto out;
				}
			}
		}

		megasas_complete_cmd_dpc_fusion((unsigned long)instance);
		outstanding = atomic_read(&instance->fw_outstanding);
		if (!outstanding)
			goto out;

		if (!(i % MEGASAS_RESET_NOTICE_INTERVAL)) {
			dev_notice(&instance->pdev->dev, "[%2d]waiting for %d "
			       "commands to complete for scsi%d\n", i,
			       outstanding, instance->host->host_no);
		}
		msleep(1000);
	}

	if (atomic_read(&instance->fw_outstanding)) {
		dev_err(&instance->pdev->dev, "pending commands remain after waiting, "
		       "will reset adapter scsi%d.\n",
		       instance->host->host_no);
		*convert = 1;
		retval = 1;
	}
out:
	return retval;
}

void  megasas_reset_reply_desc(struct megasas_instance *instance)
{
	int i, j, count;
	struct fusion_context *fusion;
	union MPI2_REPLY_DESCRIPTORS_UNION *reply_desc;

	fusion = instance->ctrl_context;
	count = instance->msix_vectors > 0 ? instance->msix_vectors : 1;
	for (i = 0 ; i < count ; i++) {
		fusion->last_reply_idx[i] = 0;
		reply_desc = fusion->reply_frames_desc[i];
		for (j = 0 ; j < fusion->reply_q_depth; j++, reply_desc++)
			reply_desc->Words = cpu_to_le64(ULLONG_MAX);
	}
}

/*
 * megasas_refire_mgmt_cmd :	Re-fire management commands
 * @instance:				Controller's soft instance
*/
void megasas_refire_mgmt_cmd(struct megasas_instance *instance)
{
	int j;
	struct megasas_cmd_fusion *cmd_fusion;
	struct fusion_context *fusion;
	struct megasas_cmd *cmd_mfi;
	union MEGASAS_REQUEST_DESCRIPTOR_UNION *req_desc;
	u16 smid;
	bool refire_cmd = 0;
	u8 result;
	u32 opcode = 0;

	fusion = instance->ctrl_context;

	/* Re-fire management commands.
	 * Do not traverse complet MPT frame pool. Start from max_scsi_cmds.
	 */
	for (j = instance->max_scsi_cmds ; j < instance->max_fw_cmds; j++) {
		cmd_fusion = fusion->cmd_list[j];
		cmd_mfi = instance->cmd_list[cmd_fusion->sync_cmd_idx];
		smid = le16_to_cpu(cmd_mfi->context.smid);
		result = REFIRE_CMD;

		if (!smid)
			continue;

		req_desc = megasas_get_request_descriptor(instance, smid - 1);

		switch (cmd_mfi->frame->hdr.cmd) {
		case MFI_CMD_DCMD:
			opcode = le32_to_cpu(cmd_mfi->frame->dcmd.opcode);
			 /* Do not refire shutdown command */
			if (opcode == MR_DCMD_CTRL_SHUTDOWN) {
				cmd_mfi->frame->dcmd.cmd_status = MFI_STAT_OK;
				result = COMPLETE_CMD;
				break;
			}

			refire_cmd = ((opcode != MR_DCMD_LD_MAP_GET_INFO)) &&
				      (opcode != MR_DCMD_SYSTEM_PD_MAP_GET_INFO) &&
				      !(cmd_mfi->flags & DRV_DCMD_SKIP_REFIRE);

			if (!refire_cmd)
				result = RETURN_CMD;

			break;
		case MFI_CMD_NVME:
			if (!instance->support_nvme_passthru) {
				cmd_mfi->frame->hdr.cmd_status = MFI_STAT_INVALID_CMD;
				result = COMPLETE_CMD;
			}

			break;
		default:
			break;
		}

		switch (result) {
		case REFIRE_CMD:
			megasas_fire_cmd_fusion(instance, req_desc);
			break;
		case RETURN_CMD:
			megasas_return_cmd(instance, cmd_mfi);
			break;
		case COMPLETE_CMD:
			megasas_complete_cmd(instance, cmd_mfi, DID_OK);
			break;
		}
	}
}

/*
 * megasas_track_scsiio : Track SCSI IOs outstanding to a SCSI device
 * @instance: per adapter struct
 * @channel: the channel assigned by the OS
 * @id: the id assigned by the OS
 *
 * Returns SUCCESS if no IOs pending to SCSI device, else return FAILED
 */

static int megasas_track_scsiio(struct megasas_instance *instance,
		int id, int channel)
{
	int i, found = 0;
	struct megasas_cmd_fusion *cmd_fusion;
	struct fusion_context *fusion;
	fusion = instance->ctrl_context;

	for (i = 0 ; i < instance->max_scsi_cmds; i++) {
		cmd_fusion = fusion->cmd_list[i];
		if (cmd_fusion->scmd &&
			(cmd_fusion->scmd->device->id == id &&
			cmd_fusion->scmd->device->channel == channel)) {
			dev_info(&instance->pdev->dev,
				"SCSI commands pending to target"
				"channel %d id %d \tSMID: 0x%x\n",
				channel, id, cmd_fusion->index);
			scsi_print_command(cmd_fusion->scmd);
			found = 1;
			break;
		}
	}

	return found ? FAILED : SUCCESS;
}

/**
 * megasas_tm_response_code - translation of device response code
 * @ioc: per adapter object
 * @mpi_reply: MPI reply returned by firmware
 *
 * Return nothing.
 */
static void
megasas_tm_response_code(struct megasas_instance *instance,
		struct MPI2_SCSI_TASK_MANAGE_REPLY *mpi_reply)
{
	char *desc;

	switch (mpi_reply->ResponseCode) {
	case MPI2_SCSITASKMGMT_RSP_TM_COMPLETE:
		desc = "task management request completed";
		break;
	case MPI2_SCSITASKMGMT_RSP_INVALID_FRAME:
		desc = "invalid frame";
		break;
	case MPI2_SCSITASKMGMT_RSP_TM_NOT_SUPPORTED:
		desc = "task management request not supported";
		break;
	case MPI2_SCSITASKMGMT_RSP_TM_FAILED:
		desc = "task management request failed";
		break;
	case MPI2_SCSITASKMGMT_RSP_TM_SUCCEEDED:
		desc = "task management request succeeded";
		break;
	case MPI2_SCSITASKMGMT_RSP_TM_INVALID_LUN:
		desc = "invalid lun";
		break;
	case 0xA:
		desc = "overlapped tag attempted";
		break;
	case MPI2_SCSITASKMGMT_RSP_IO_QUEUED_ON_IOC:
		desc = "task queued, however not sent to target";
		break;
	default:
		desc = "unknown";
		break;
	}
	dev_dbg(&instance->pdev->dev, "response_code(%01x): %s\n",
		mpi_reply->ResponseCode, desc);
	dev_dbg(&instance->pdev->dev,
		"TerminationCount/DevHandle/Function/TaskType/IOCStat/IOCLoginfo"
		" 0x%x/0x%x/0x%x/0x%x/0x%x/0x%x\n",
		mpi_reply->TerminationCount, mpi_reply->DevHandle,
		mpi_reply->Function, mpi_reply->TaskType,
		mpi_reply->IOCStatus, mpi_reply->IOCLogInfo);
}

/**
 * megasas_issue_tm - main routine for sending tm requests
 * @instance: per adapter struct
 * @device_handle: device handle
 * @channel: the channel assigned by the OS
 * @id: the id assigned by the OS
 * @type: MPI2_SCSITASKMGMT_TASKTYPE__XXX (defined in megaraid_sas_fusion.c)
 * @smid_task: smid assigned to the task
 * @m_type: TM_MUTEX_ON or TM_MUTEX_OFF
 * Context: user
 *
 * MegaRaid use MPT interface for Task Magement request.
 * A generic API for sending task management requests to firmware.
 *
 * Return SUCCESS or FAILED.
 */
static int
megasas_issue_tm(struct megasas_instance *instance, u16 device_handle,
	uint channel, uint id, u16 smid_task, u8 type)
{
	struct MR_TASK_MANAGE_REQUEST *mr_request;
	struct MPI2_SCSI_TASK_MANAGE_REQUEST *mpi_request;
	unsigned long timeleft;
	struct megasas_cmd_fusion *cmd_fusion;
	struct megasas_cmd *cmd_mfi;
	union MEGASAS_REQUEST_DESCRIPTOR_UNION *req_desc;
	struct fusion_context *fusion = NULL;
	struct megasas_cmd_fusion *scsi_lookup;
	int rc;
	struct MPI2_SCSI_TASK_MANAGE_REPLY *mpi_reply;

	fusion = instance->ctrl_context;

	cmd_mfi = megasas_get_cmd(instance);

	if (!cmd_mfi) {
		dev_err(&instance->pdev->dev, "Failed from %s %d\n",
			__func__, __LINE__);
		return -ENOMEM;
	}

	cmd_fusion = megasas_get_cmd_fusion(instance,
			instance->max_scsi_cmds + cmd_mfi->index);

	/*  Save the smid. To be used for returning the cmd */
	cmd_mfi->context.smid = cmd_fusion->index;

	req_desc = megasas_get_request_descriptor(instance,
			(cmd_fusion->index - 1));

	cmd_fusion->request_desc = req_desc;
	req_desc->Words = 0;

	mr_request = (struct MR_TASK_MANAGE_REQUEST *) cmd_fusion->io_request;
	memset(mr_request, 0, sizeof(struct MR_TASK_MANAGE_REQUEST));
	mpi_request = (struct MPI2_SCSI_TASK_MANAGE_REQUEST *) &mr_request->TmRequest;
	mpi_request->Function = MPI2_FUNCTION_SCSI_TASK_MGMT;
	mpi_request->DevHandle = cpu_to_le16(device_handle);
	mpi_request->TaskType = type;
	mpi_request->TaskMID = cpu_to_le16(smid_task);
	mpi_request->LUN[1] = 0;


	req_desc = cmd_fusion->request_desc;
	req_desc->HighPriority.SMID = cpu_to_le16(cmd_fusion->index);
	req_desc->HighPriority.RequestFlags =
		(MPI2_REQ_DESCRIPT_FLAGS_HIGH_PRIORITY <<
		MEGASAS_REQ_DESCRIPT_FLAGS_TYPE_SHIFT);
	req_desc->HighPriority.MSIxIndex =  0;
	req_desc->HighPriority.LMID = 0;
	req_desc->HighPriority.Reserved1 = 0;

	if (channel < MEGASAS_MAX_PD_CHANNELS)
		mr_request->tmReqFlags.isTMForPD = 1;
	else
		mr_request->tmReqFlags.isTMForLD = 1;

	init_completion(&cmd_fusion->done);
	megasas_fire_cmd_fusion(instance, req_desc);

	timeleft = wait_for_completion_timeout(&cmd_fusion->done, 50 * HZ);

	if (!timeleft) {
		dev_err(&instance->pdev->dev,
			"task mgmt type 0x%x timed out\n", type);
		cmd_mfi->flags |= DRV_DCMD_SKIP_REFIRE;
		mutex_unlock(&instance->reset_mutex);
		rc = megasas_reset_fusion(instance->host, MFI_IO_TIMEOUT_OCR);
		mutex_lock(&instance->reset_mutex);
		return rc;
	}

	mpi_reply = (struct MPI2_SCSI_TASK_MANAGE_REPLY *) &mr_request->TMReply;
	megasas_tm_response_code(instance, mpi_reply);

	megasas_return_cmd(instance, cmd_mfi);
	rc = SUCCESS;
	switch (type) {
	case MPI2_SCSITASKMGMT_TASKTYPE_ABORT_TASK:
		scsi_lookup = fusion->cmd_list[smid_task - 1];

		if (scsi_lookup->scmd == NULL)
			break;
		else {
			instance->instancet->disable_intr(instance);
			megasas_sync_irqs((unsigned long)instance);
			instance->instancet->enable_intr(instance);
			if (scsi_lookup->scmd == NULL)
				break;
		}
		rc = FAILED;
		break;

	case MPI2_SCSITASKMGMT_TASKTYPE_TARGET_RESET:
		if ((channel == 0xFFFFFFFF) && (id == 0xFFFFFFFF))
			break;
		instance->instancet->disable_intr(instance);
		megasas_sync_irqs((unsigned long)instance);
		rc = megasas_track_scsiio(instance, id, channel);
		instance->instancet->enable_intr(instance);

		break;
	case MPI2_SCSITASKMGMT_TASKTYPE_ABRT_TASK_SET:
	case MPI2_SCSITASKMGMT_TASKTYPE_QUERY_TASK:
		break;
	default:
		rc = FAILED;
		break;
	}

	return rc;

}

/*
 * megasas_fusion_smid_lookup : Look for fusion command correpspodning to SCSI
 * @instance: per adapter struct
 *
 * Return Non Zero index, if SMID found in outstanding commands
 */
static u16 megasas_fusion_smid_lookup(struct scsi_cmnd *scmd)
{
	int i, ret = 0;
	struct megasas_instance *instance;
	struct megasas_cmd_fusion *cmd_fusion;
	struct fusion_context *fusion;

	instance = (struct megasas_instance *)scmd->device->host->hostdata;

	fusion = instance->ctrl_context;

	for (i = 0; i < instance->max_scsi_cmds; i++) {
		cmd_fusion = fusion->cmd_list[i];
		if (cmd_fusion->scmd && (cmd_fusion->scmd == scmd)) {
			scmd_printk(KERN_NOTICE, scmd, "Abort request is for"
				" SMID: %d\n", cmd_fusion->index);
			ret = cmd_fusion->index;
			break;
		}
	}

	return ret;
}

/*
* megasas_get_tm_devhandle - Get devhandle for TM request
* @sdev-		     OS provided scsi device
*
* Returns-		     devhandle/targetID of SCSI device
*/
static u16 megasas_get_tm_devhandle(struct scsi_device *sdev)
{
	u16 pd_index = 0;
	u32 device_id;
	struct megasas_instance *instance;
	struct fusion_context *fusion;
	struct MR_PD_CFG_SEQ_NUM_SYNC *pd_sync;
	u16 devhandle = (u16)ULONG_MAX;

	instance = (struct megasas_instance *)sdev->host->hostdata;
	fusion = instance->ctrl_context;

	if (!MEGASAS_IS_LOGICAL(sdev)) {
		if (instance->use_seqnum_jbod_fp) {
			pd_index = (sdev->channel * MEGASAS_MAX_DEV_PER_CHANNEL)
				    + sdev->id;
			pd_sync = (void *)fusion->pd_seq_sync
					[(instance->pd_seq_map_id - 1) & 1];
			devhandle = pd_sync->seq[pd_index].devHandle;
		} else
			sdev_printk(KERN_ERR, sdev, "Firmware expose tmCapable"
				" without JBOD MAP support from %s %d\n", __func__, __LINE__);
	} else {
		device_id = ((sdev->channel % 2) * MEGASAS_MAX_DEV_PER_CHANNEL)
				+ sdev->id;
		devhandle = device_id;
	}

	return devhandle;
}

/*
 * megasas_task_abort_fusion : SCSI task abort function for fusion adapters
 * @scmd : pointer to scsi command object
 *
 * Return SUCCESS, if command aborted else FAILED
 */

int megasas_task_abort_fusion(struct scsi_cmnd *scmd)
{
	struct megasas_instance *instance;
	u16 smid, devhandle;
	struct fusion_context *fusion;
	int ret;
	struct MR_PRIV_DEVICE *mr_device_priv_data;
	mr_device_priv_data = scmd->device->hostdata;


	instance = (struct megasas_instance *)scmd->device->host->hostdata;
	fusion = instance->ctrl_context;

	scmd_printk(KERN_INFO, scmd, "task abort called for scmd(%p)\n", scmd);
	scsi_print_command(scmd);

	if (atomic_read(&instance->adprecovery) != MEGASAS_HBA_OPERATIONAL) {
		dev_err(&instance->pdev->dev, "Controller is not OPERATIONAL,"
		"SCSI host:%d\n", instance->host->host_no);
		ret = FAILED;
		return ret;
	}

	if (!mr_device_priv_data) {
		sdev_printk(KERN_INFO, scmd->device, "device been deleted! "
			"scmd(%p)\n", scmd);
		scmd->result = DID_NO_CONNECT << 16;
		ret = SUCCESS;
		goto out;
	}


	if (!mr_device_priv_data->is_tm_capable) {
		ret = FAILED;
		goto out;
	}

	mutex_lock(&instance->reset_mutex);

	smid = megasas_fusion_smid_lookup(scmd);

	if (!smid) {
		ret = SUCCESS;
		scmd_printk(KERN_NOTICE, scmd, "Command for which abort is"
			" issued is not found in oustanding commands\n");
		mutex_unlock(&instance->reset_mutex);
		goto out;
	}

	devhandle = megasas_get_tm_devhandle(scmd->device);

	if (devhandle == (u16)ULONG_MAX) {
		ret = SUCCESS;
		sdev_printk(KERN_INFO, scmd->device,
			"task abort issued for invalid devhandle\n");
		mutex_unlock(&instance->reset_mutex);
		goto out;
	}
	sdev_printk(KERN_INFO, scmd->device,
		"attempting task abort! scmd(%p) tm_dev_handle 0x%x\n",
		scmd, devhandle);

	mr_device_priv_data->tm_busy = 1;
	ret = megasas_issue_tm(instance, devhandle,
			scmd->device->channel, scmd->device->id, smid,
			MPI2_SCSITASKMGMT_TASKTYPE_ABORT_TASK);
	mr_device_priv_data->tm_busy = 0;

	mutex_unlock(&instance->reset_mutex);
out:
	sdev_printk(KERN_INFO, scmd->device, "task abort: %s scmd(%p)\n",
			((ret == SUCCESS) ? "SUCCESS" : "FAILED"), scmd);

	return ret;
}

/*
 * megasas_reset_target_fusion : target reset function for fusion adapters
 * scmd: SCSI command pointer
 *
 * Returns SUCCESS if all commands associated with target aborted else FAILED
 */

int megasas_reset_target_fusion(struct scsi_cmnd *scmd)
{

	struct megasas_instance *instance;
	int ret = FAILED;
	u16 devhandle;
	struct fusion_context *fusion;
	struct MR_PRIV_DEVICE *mr_device_priv_data;
	mr_device_priv_data = scmd->device->hostdata;

	instance = (struct megasas_instance *)scmd->device->host->hostdata;
	fusion = instance->ctrl_context;

	sdev_printk(KERN_INFO, scmd->device,
		    "target reset called for scmd(%p)\n", scmd);

	if (atomic_read(&instance->adprecovery) != MEGASAS_HBA_OPERATIONAL) {
		dev_err(&instance->pdev->dev, "Controller is not OPERATIONAL,"
		"SCSI host:%d\n", instance->host->host_no);
		ret = FAILED;
		return ret;
	}

	if (!mr_device_priv_data) {
		sdev_printk(KERN_INFO, scmd->device, "device been deleted! "
			"scmd(%p)\n", scmd);
		scmd->result = DID_NO_CONNECT << 16;
		ret = SUCCESS;
		goto out;
	}


	if (!mr_device_priv_data->is_tm_capable) {
		ret = FAILED;
		goto out;
	}

	mutex_lock(&instance->reset_mutex);
	devhandle = megasas_get_tm_devhandle(scmd->device);

	if (devhandle == (u16)ULONG_MAX) {
		ret = SUCCESS;
		sdev_printk(KERN_INFO, scmd->device,
			"target reset issued for invalid devhandle\n");
		mutex_unlock(&instance->reset_mutex);
		goto out;
	}

	sdev_printk(KERN_INFO, scmd->device,
		"attempting target reset! scmd(%p) tm_dev_handle 0x%x\n",
		scmd, devhandle);
	mr_device_priv_data->tm_busy = 1;
	ret = megasas_issue_tm(instance, devhandle,
			scmd->device->channel, scmd->device->id, 0,
			MPI2_SCSITASKMGMT_TASKTYPE_TARGET_RESET);
	mr_device_priv_data->tm_busy = 0;
	mutex_unlock(&instance->reset_mutex);
out:
	scmd_printk(KERN_NOTICE, scmd, "megasas: target reset %s!!\n",
		(ret == SUCCESS) ? "SUCCESS" : "FAILED");

	return ret;
}

/*SRIOV get other instance in cluster if any*/
struct megasas_instance *megasas_get_peer_instance(struct megasas_instance *instance)
{
	int i;

	for (i = 0; i < MAX_MGMT_ADAPTERS; i++) {
		if (megasas_mgmt_info.instance[i] &&
			(megasas_mgmt_info.instance[i] != instance) &&
			 megasas_mgmt_info.instance[i]->requestorId &&
			 megasas_mgmt_info.instance[i]->peerIsPresent &&
			(memcmp((megasas_mgmt_info.instance[i]->clusterId),
			instance->clusterId, MEGASAS_CLUSTER_ID_SIZE) == 0))
			return megasas_mgmt_info.instance[i];
	}
	return NULL;
}

/* Check for a second path that is currently UP */
int megasas_check_mpio_paths(struct megasas_instance *instance,
	struct scsi_cmnd *scmd)
{
	struct megasas_instance *peer_instance = NULL;
	int retval = (DID_REQUEUE << 16);

	if (instance->peerIsPresent) {
		peer_instance = megasas_get_peer_instance(instance);
		if ((peer_instance) &&
			(atomic_read(&peer_instance->adprecovery) ==
			MEGASAS_HBA_OPERATIONAL))
			retval = (DID_NO_CONNECT << 16);
	}
	return retval;
}

/* Core fusion reset function */
int megasas_reset_fusion(struct Scsi_Host *shost, int reason)
{
	int retval = SUCCESS, i, j, convert = 0;
	struct megasas_instance *instance;
	struct megasas_cmd_fusion *cmd_fusion, *r1_cmd;
	struct fusion_context *fusion;
	u32 abs_state, status_reg, reset_adapter;
	u32 io_timeout_in_crash_mode = 0;
	struct scsi_cmnd *scmd_local = NULL;
	struct scsi_device *sdev;

	instance = (struct megasas_instance *)shost->hostdata;
	fusion = instance->ctrl_context;

	mutex_lock(&instance->reset_mutex);

	if (atomic_read(&instance->adprecovery) == MEGASAS_HW_CRITICAL_ERROR) {
		dev_warn(&instance->pdev->dev, "Hardware critical error, "
		       "returning FAILED for scsi%d.\n",
			instance->host->host_no);
		mutex_unlock(&instance->reset_mutex);
		return FAILED;
	}
	status_reg = instance->instancet->read_fw_status_reg(instance->reg_set);
	abs_state = status_reg & MFI_STATE_MASK;

	/* IO timeout detected, forcibly put FW in FAULT state */
	if (abs_state != MFI_STATE_FAULT && instance->crash_dump_buf &&
		instance->crash_dump_app_support && reason) {
		dev_info(&instance->pdev->dev, "IO/DCMD timeout is detected, "
			"forcibly FAULT Firmware\n");
		atomic_set(&instance->adprecovery, MEGASAS_ADPRESET_SM_INFAULT);
		status_reg = readl(&instance->reg_set->doorbell);
		writel(status_reg | MFI_STATE_FORCE_OCR,
			&instance->reg_set->doorbell);
		readl(&instance->reg_set->doorbell);
		mutex_unlock(&instance->reset_mutex);
		do {
			ssleep(3);
			io_timeout_in_crash_mode++;
			dev_dbg(&instance->pdev->dev, "waiting for [%d] "
				"seconds for crash dump collection and OCR "
				"to be done\n", (io_timeout_in_crash_mode * 3));
		} while ((atomic_read(&instance->adprecovery) != MEGASAS_HBA_OPERATIONAL) &&
			(io_timeout_in_crash_mode < 80));

		if (atomic_read(&instance->adprecovery) == MEGASAS_HBA_OPERATIONAL) {
			dev_info(&instance->pdev->dev, "OCR done for IO "
				"timeout case\n");
			retval = SUCCESS;
		} else {
			dev_info(&instance->pdev->dev, "Controller is not "
				"operational after 240 seconds wait for IO "
				"timeout case in FW crash dump mode\n do "
				"OCR/kill adapter\n");
			retval = megasas_reset_fusion(shost, 0);
		}
		return retval;
	}

	if (instance->requestorId && !instance->skip_heartbeat_timer_del)
		del_timer_sync(&instance->sriov_heartbeat_timer);
	set_bit(MEGASAS_FUSION_IN_RESET, &instance->reset_flags);
	atomic_set(&instance->adprecovery, MEGASAS_ADPRESET_SM_POLLING);
	instance->instancet->disable_intr(instance);
	megasas_sync_irqs((unsigned long)instance);

	/* First try waiting for commands to complete */
	if (megasas_wait_for_outstanding_fusion(instance, reason,
						&convert)) {
		atomic_set(&instance->adprecovery, MEGASAS_ADPRESET_SM_INFAULT);
		dev_warn(&instance->pdev->dev, "resetting fusion "
		       "adapter scsi%d.\n", instance->host->host_no);
		if (convert)
			reason = 0;

		if (megasas_dbg_lvl & OCR_LOGS)
			dev_info(&instance->pdev->dev, "\nPending SCSI commands:\n");

		/* Now return commands back to the OS */
		for (i = 0 ; i < instance->max_scsi_cmds; i++) {
			cmd_fusion = fusion->cmd_list[i];
			/*check for extra commands issued by driver*/
			if (instance->adapter_type == VENTURA_SERIES) {
				r1_cmd = fusion->cmd_list[i + instance->max_fw_cmds];
				megasas_return_cmd_fusion(instance, r1_cmd);
			}
			scmd_local = cmd_fusion->scmd;
			if (cmd_fusion->scmd) {
				if (megasas_dbg_lvl & OCR_LOGS) {
					sdev_printk(KERN_INFO,
						cmd_fusion->scmd->device, "SMID: 0x%x\n",
						cmd_fusion->index);
					scsi_print_command(cmd_fusion->scmd);
				}

				scmd_local->result =
					megasas_check_mpio_paths(instance,
							scmd_local);
				if (instance->ldio_threshold &&
					megasas_cmd_type(scmd_local) == READ_WRITE_LDIO)
					atomic_dec(&instance->ldio_outstanding);
				megasas_return_cmd_fusion(instance, cmd_fusion);
				scsi_dma_unmap(scmd_local);
				scmd_local->scsi_done(scmd_local);
			}
		}

		atomic_set(&instance->fw_outstanding, 0);

		status_reg = instance->instancet->read_fw_status_reg(
			instance->reg_set);
		abs_state = status_reg & MFI_STATE_MASK;
		reset_adapter = status_reg & MFI_RESET_ADAPTER;
		if (instance->disableOnlineCtrlReset ||
		    (abs_state == MFI_STATE_FAULT && !reset_adapter)) {
			/* Reset not supported, kill adapter */
			dev_warn(&instance->pdev->dev, "Reset not supported"
			       ", killing adapter scsi%d.\n",
				instance->host->host_no);
			megaraid_sas_kill_hba(instance);
			instance->skip_heartbeat_timer_del = 1;
			retval = FAILED;
			goto out;
		}

		/* Let SR-IOV VF & PF sync up if there was a HB failure */
		if (instance->requestorId && !reason) {
			msleep(MEGASAS_OCR_SETTLE_TIME_VF);
			goto transition_to_ready;
		}

		/* Now try to reset the chip */
		for (i = 0; i < MEGASAS_FUSION_MAX_RESET_TRIES; i++) {

			if (instance->instancet->adp_reset
				(instance, instance->reg_set))
				continue;
transition_to_ready:
			/* Wait for FW to become ready */
			if (megasas_transition_to_ready(instance, 1)) {
				dev_warn(&instance->pdev->dev,
					"Failed to transition controller to ready for "
					"scsi%d.\n", instance->host->host_no);
				if (instance->requestorId && !reason)
					goto fail_kill_adapter;
				else
					continue;
			}
			megasas_reset_reply_desc(instance);
			megasas_fusion_update_can_queue(instance, OCR_CONTEXT);

			if (megasas_ioc_init_fusion(instance)) {
				if (instance->requestorId && !reason)
					goto fail_kill_adapter;
				else
					continue;
			}

			if (megasas_get_ctrl_info(instance)) {
				dev_info(&instance->pdev->dev,
					"Failed from %s %d\n",
					__func__, __LINE__);
				megaraid_sas_kill_hba(instance);
				retval = FAILED;
				goto out;
			}

			megasas_refire_mgmt_cmd(instance);

			/* Reset load balance info */
			if (fusion->load_balance_info)
				memset(fusion->load_balance_info, 0,
				       (sizeof(struct LD_LOAD_BALANCE_INFO) *
				       MAX_LOGICAL_DRIVES_EXT));

			if (!megasas_get_map_info(instance))
				megasas_sync_map_info(instance);

			megasas_setup_jbod_map(instance);

			shost_for_each_device(sdev, shost)
				megasas_set_dynamic_target_properties(sdev);

			/* reset stream detection array */
			if (instance->adapter_type == VENTURA_SERIES) {
				for (j = 0; j < MAX_LOGICAL_DRIVES_EXT; ++j) {
					memset(fusion->stream_detect_by_ld[j],
					0, sizeof(struct LD_STREAM_DETECT));
				 fusion->stream_detect_by_ld[j]->mru_bit_map
						= MR_STREAM_BITMAP;
				}
			}

			clear_bit(MEGASAS_FUSION_IN_RESET,
				  &instance->reset_flags);
			instance->instancet->enable_intr(instance);
			atomic_set(&instance->adprecovery, MEGASAS_HBA_OPERATIONAL);

			dev_info(&instance->pdev->dev, "Interrupts are enabled and"
				" controller is OPERATIONAL for scsi:%d\n",
				instance->host->host_no);

			/* Restart SR-IOV heartbeat */
			if (instance->requestorId) {
				if (!megasas_sriov_start_heartbeat(instance, 0))
					megasas_start_timer(instance);
				else
					instance->skip_heartbeat_timer_del = 1;
			}

			if (instance->crash_dump_drv_support &&
				instance->crash_dump_app_support)
				megasas_set_crash_dump_params(instance,
					MR_CRASH_BUF_TURN_ON);
			else
				megasas_set_crash_dump_params(instance,
					MR_CRASH_BUF_TURN_OFF);

			retval = SUCCESS;

			/* Adapter reset completed successfully */
			dev_warn(&instance->pdev->dev,
				 "Reset successful for scsi%d.\n",
				 instance->host->host_no);

			goto out;
		}
fail_kill_adapter:
		/* Reset failed, kill the adapter */
		dev_warn(&instance->pdev->dev, "Reset failed, killing "
		       "adapter scsi%d.\n", instance->host->host_no);
		megaraid_sas_kill_hba(instance);
		instance->skip_heartbeat_timer_del = 1;
		retval = FAILED;
	} else {
		/* For VF: Restart HB timer if we didn't OCR */
		if (instance->requestorId) {
			megasas_start_timer(instance);
		}
		clear_bit(MEGASAS_FUSION_IN_RESET, &instance->reset_flags);
		instance->instancet->enable_intr(instance);
		atomic_set(&instance->adprecovery, MEGASAS_HBA_OPERATIONAL);
	}
out:
	clear_bit(MEGASAS_FUSION_IN_RESET, &instance->reset_flags);
	mutex_unlock(&instance->reset_mutex);
	return retval;
}

/* Fusion Crash dump collection work queue */
void  megasas_fusion_crash_dump_wq(struct work_struct *work)
{
	struct megasas_instance *instance =
		container_of(work, struct megasas_instance, crash_init);
	u32 status_reg;
	u8 partial_copy = 0;


	status_reg = instance->instancet->read_fw_status_reg(instance->reg_set);

	/*
	 * Allocate host crash buffers to copy data from 1 MB DMA crash buffer
	 * to host crash buffers
	 */
	if (instance->drv_buf_index == 0) {
		/* Buffer is already allocated for old Crash dump.
		 * Do OCR and do not wait for crash dump collection
		 */
		if (instance->drv_buf_alloc) {
			dev_info(&instance->pdev->dev, "earlier crash dump is "
				"not yet copied by application, ignoring this "
				"crash dump and initiating OCR\n");
			status_reg |= MFI_STATE_CRASH_DUMP_DONE;
			writel(status_reg,
				&instance->reg_set->outbound_scratch_pad);
			readl(&instance->reg_set->outbound_scratch_pad);
			return;
		}
		megasas_alloc_host_crash_buffer(instance);
		dev_info(&instance->pdev->dev, "Number of host crash buffers "
			"allocated: %d\n", instance->drv_buf_alloc);
	}

	/*
	 * Driver has allocated max buffers, which can be allocated
	 * and FW has more crash dump data, then driver will
	 * ignore the data.
	 */
	if (instance->drv_buf_index >= (instance->drv_buf_alloc)) {
		dev_info(&instance->pdev->dev, "Driver is done copying "
			"the buffer: %d\n", instance->drv_buf_alloc);
		status_reg |= MFI_STATE_CRASH_DUMP_DONE;
		partial_copy = 1;
	} else {
		memcpy(instance->crash_buf[instance->drv_buf_index],
			instance->crash_dump_buf, CRASH_DMA_BUF_SIZE);
		instance->drv_buf_index++;
		status_reg &= ~MFI_STATE_DMADONE;
	}

	if (status_reg & MFI_STATE_CRASH_DUMP_DONE) {
		dev_info(&instance->pdev->dev, "Crash Dump is available,number "
			"of copied buffers: %d\n", instance->drv_buf_index);
		instance->fw_crash_buffer_size =  instance->drv_buf_index;
		instance->fw_crash_state = AVAILABLE;
		instance->drv_buf_index = 0;
		writel(status_reg, &instance->reg_set->outbound_scratch_pad);
		readl(&instance->reg_set->outbound_scratch_pad);
		if (!partial_copy)
			megasas_reset_fusion(instance->host, 0);
	} else {
		writel(status_reg, &instance->reg_set->outbound_scratch_pad);
		readl(&instance->reg_set->outbound_scratch_pad);
	}
}


/* Fusion OCR work queue */
void megasas_fusion_ocr_wq(struct work_struct *work)
{
	struct megasas_instance *instance =
		container_of(work, struct megasas_instance, work_init);

	megasas_reset_fusion(instance->host, 0);
}

/* Allocate fusion context */
int
megasas_alloc_fusion_context(struct megasas_instance *instance)
{
	struct fusion_context *fusion;

	instance->ctrl_context = kzalloc(sizeof(struct fusion_context),
					 GFP_KERNEL);
	if (!instance->ctrl_context) {
		dev_err(&instance->pdev->dev, "Failed from %s %d\n",
			__func__, __LINE__);
		return -ENOMEM;
	}

	fusion = instance->ctrl_context;

	fusion->log_to_span_pages = get_order(MAX_LOGICAL_DRIVES_EXT *
					      sizeof(LD_SPAN_INFO));
	fusion->log_to_span =
		(PLD_SPAN_INFO)__get_free_pages(GFP_KERNEL | __GFP_ZERO,
						fusion->log_to_span_pages);
	if (!fusion->log_to_span) {
		fusion->log_to_span = vzalloc(MAX_LOGICAL_DRIVES_EXT *
					      sizeof(LD_SPAN_INFO));
		if (!fusion->log_to_span) {
			dev_err(&instance->pdev->dev, "Failed from %s %d\n",
				__func__, __LINE__);
			return -ENOMEM;
		}
	}

	fusion->load_balance_info_pages = get_order(MAX_LOGICAL_DRIVES_EXT *
		sizeof(struct LD_LOAD_BALANCE_INFO));
	fusion->load_balance_info =
		(struct LD_LOAD_BALANCE_INFO *)__get_free_pages(GFP_KERNEL | __GFP_ZERO,
		fusion->load_balance_info_pages);
	if (!fusion->load_balance_info) {
		fusion->load_balance_info = vzalloc(MAX_LOGICAL_DRIVES_EXT *
			sizeof(struct LD_LOAD_BALANCE_INFO));
		if (!fusion->load_balance_info)
			dev_err(&instance->pdev->dev, "Failed to allocate load_balance_info, "
				"continuing without Load Balance support\n");
	}

	return 0;
}

void
megasas_free_fusion_context(struct megasas_instance *instance)
{
	struct fusion_context *fusion = instance->ctrl_context;

	if (fusion) {
		if (fusion->load_balance_info) {
			if (is_vmalloc_addr(fusion->load_balance_info))
				vfree(fusion->load_balance_info);
			else
				free_pages((ulong)fusion->load_balance_info,
					fusion->load_balance_info_pages);
		}

		if (fusion->log_to_span) {
			if (is_vmalloc_addr(fusion->log_to_span))
				vfree(fusion->log_to_span);
			else
				free_pages((ulong)fusion->log_to_span,
					   fusion->log_to_span_pages);
		}

		kfree(fusion);
	}
}

struct megasas_instance_template megasas_instance_template_fusion = {
	.enable_intr = megasas_enable_intr_fusion,
	.disable_intr = megasas_disable_intr_fusion,
	.clear_intr = megasas_clear_intr_fusion,
	.read_fw_status_reg = megasas_read_fw_status_reg_fusion,
	.adp_reset = megasas_adp_reset_fusion,
	.check_reset = megasas_check_reset_fusion,
	.service_isr = megasas_isr_fusion,
	.tasklet = megasas_complete_cmd_dpc_fusion,
	.init_adapter = megasas_init_adapter_fusion,
	.build_and_issue_cmd = megasas_build_and_issue_cmd_fusion,
	.issue_dcmd = megasas_issue_dcmd_fusion,
};<|MERGE_RESOLUTION|>--- conflicted
+++ resolved
@@ -111,15 +111,9 @@
 	(struct megasas_instance *instance, dma_addr_t start_addr, size_t size)
 {
 	dma_addr_t end_addr;
-<<<<<<< HEAD
 
 	end_addr = start_addr + size;
 
-=======
-
-	end_addr = start_addr + size;
-
->>>>>>> 661e50bc
 	if (upper_32_bits(start_addr) != upper_32_bits(end_addr)) {
 		dev_err(&instance->pdev->dev,
 			"Failed to get same 4GB boundary: start_addr: 0x%llx end_addr: 0x%llx\n",
@@ -989,11 +983,7 @@
 	MFI_CAPABILITIES *drv_ops;
 	u32 scratch_pad_2;
 	unsigned long flags;
-<<<<<<< HEAD
-	struct timeval tv;
-=======
 	ktime_t time;
->>>>>>> 661e50bc
 	bool cur_fw_64bit_dma_capable;
 
 	fusion = instance->ctrl_context;
@@ -1052,16 +1042,9 @@
 	IOCInitMessage->HostMSIxVectors = instance->msix_vectors;
 	IOCInitMessage->HostPageSize = MR_DEFAULT_NVME_PAGE_SHIFT;
 
-<<<<<<< HEAD
-	do_gettimeofday(&tv);
-	/* Convert to milliseconds as per FW requirement */
-	IOCInitMessage->TimeStamp = cpu_to_le64((tv.tv_sec * 1000) +
-						(tv.tv_usec / 1000));
-=======
 	time = ktime_get_real();
 	/* Convert to milliseconds as per FW requirement */
 	IOCInitMessage->TimeStamp = cpu_to_le64(ktime_to_ms(time));
->>>>>>> 661e50bc
 
 	init_frame = (struct megasas_init_frame *)cmd->frame;
 	memset(init_frame, 0, IOC_INIT_FRAME_SIZE);
@@ -1096,10 +1079,7 @@
 
 	drv_ops->mfi_capabilities.support_qd_throttling = 1;
 	drv_ops->mfi_capabilities.support_pd_map_target_id = 1;
-<<<<<<< HEAD
-=======
 	drv_ops->mfi_capabilities.support_nvme_passthru = 1;
->>>>>>> 661e50bc
 
 	if (instance->consistent_mask_64bit)
 		drv_ops->mfi_capabilities.support_64bit_mode = 1;
@@ -1623,11 +1603,7 @@
 
 	fusion = instance->ctrl_context;
 
-<<<<<<< HEAD
-	cmd = kmalloc(sizeof(struct megasas_cmd), GFP_KERNEL);
-=======
 	cmd = kzalloc(sizeof(struct megasas_cmd), GFP_KERNEL);
->>>>>>> 661e50bc
 
 	if (!cmd) {
 		dev_err(&instance->pdev->dev, "Failed from func: %s line: %d\n",
@@ -2688,19 +2664,6 @@
 	praid_context = &io_request->RaidContext;
 
 	if (instance->adapter_type == VENTURA_SERIES) {
-<<<<<<< HEAD
-		spin_lock_irqsave(&instance->stream_lock, spinlock_flags);
-		megasas_stream_detect(instance, cmd, &io_info);
-		spin_unlock_irqrestore(&instance->stream_lock, spinlock_flags);
-		/* In ventura if stream detected for a read and it is read ahead
-		 *  capable make this IO as LDIO
-		 */
-		if (is_stream_detected(&io_request->RaidContext.raid_context_g35) &&
-		    io_info.isRead && io_info.ra_capable)
-			fp_possible = false;
-
-=======
->>>>>>> 661e50bc
 		/* FP for Optimal raid level 1.
 		 * All large RAID-1 writes (> 32 KiB, both WT and WB modes)
 		 * are built by the driver as LD I/Os.
