/*
 * Copyright (c) 2013-2015, Mellanox Technologies. All rights reserved.
 *
 * This software is available to you under a choice of one of two
 * licenses.  You may choose to be licensed under the terms of the GNU
 * General Public License (GPL) Version 2, available from the file
 * COPYING in the main directory of this source tree, or the
 * OpenIB.org BSD license below:
 *
 *     Redistribution and use in source and binary forms, with or
 *     without modification, are permitted provided that the following
 *     conditions are met:
 *
 *      - Redistributions of source code must retain the above
 *        copyright notice, this list of conditions and the following
 *        disclaimer.
 *
 *      - Redistributions in binary form must reproduce the above
 *        copyright notice, this list of conditions and the following
 *        disclaimer in the documentation and/or other materials
 *        provided with the distribution.
 *
 * THE SOFTWARE IS PROVIDED "AS IS", WITHOUT WARRANTY OF ANY KIND,
 * EXPRESS OR IMPLIED, INCLUDING BUT NOT LIMITED TO THE WARRANTIES OF
 * MERCHANTABILITY, FITNESS FOR A PARTICULAR PURPOSE AND
 * NONINFRINGEMENT. IN NO EVENT SHALL THE AUTHORS OR COPYRIGHT HOLDERS
 * BE LIABLE FOR ANY CLAIM, DAMAGES OR OTHER LIABILITY, WHETHER IN AN
 * ACTION OF CONTRACT, TORT OR OTHERWISE, ARISING FROM, OUT OF OR IN
 * CONNECTION WITH THE SOFTWARE OR THE USE OR OTHER DEALINGS IN THE
 * SOFTWARE.
 */

#ifndef MLX5_IB_H
#define MLX5_IB_H

#include <linux/kernel.h>
#include <linux/sched.h>
#include <rdma/ib_verbs.h>
#include <rdma/ib_umem.h>
#include <rdma/ib_smi.h>
#include <linux/mlx5/driver.h>
#include <linux/mlx5/cq.h>
#include <linux/mlx5/fs.h>
#include <linux/mlx5/qp.h>
#include <linux/types.h>
#include <linux/mlx5/transobj.h>
#include <rdma/ib_user_verbs.h>
#include <rdma/mlx5-abi.h>
#include <rdma/uverbs_ioctl.h>
#include <rdma/mlx5_user_ioctl_cmds.h>
#include <rdma/mlx5_user_ioctl_verbs.h>

#include "srq.h"

#define mlx5_ib_dbg(_dev, format, arg...)                                      \
	dev_dbg(&(_dev)->ib_dev.dev, "%s:%d:(pid %d): " format, __func__,      \
		__LINE__, current->pid, ##arg)

#define mlx5_ib_err(_dev, format, arg...)                                      \
	dev_err(&(_dev)->ib_dev.dev, "%s:%d:(pid %d): " format, __func__,      \
		__LINE__, current->pid, ##arg)

#define mlx5_ib_warn(_dev, format, arg...)                                     \
	dev_warn(&(_dev)->ib_dev.dev, "%s:%d:(pid %d): " format, __func__,     \
		 __LINE__, current->pid, ##arg)

#define MLX5_IB_DEFAULT_UIDX 0xffffff
#define MLX5_USER_ASSIGNED_UIDX_MASK __mlx5_mask(qpc, user_index)

#define MLX5_MKEY_PAGE_SHIFT_MASK __mlx5_mask(mkc, log_page_size)

enum {
	MLX5_IB_MMAP_OFFSET_START = 9,
	MLX5_IB_MMAP_OFFSET_END = 255,
};

enum {
	MLX5_IB_MMAP_CMD_SHIFT	= 8,
	MLX5_IB_MMAP_CMD_MASK	= 0xff,
};

enum {
	MLX5_RES_SCAT_DATA32_CQE	= 0x1,
	MLX5_RES_SCAT_DATA64_CQE	= 0x2,
	MLX5_REQ_SCAT_DATA32_CQE	= 0x11,
	MLX5_REQ_SCAT_DATA64_CQE	= 0x22,
};

enum mlx5_ib_mad_ifc_flags {
	MLX5_MAD_IFC_IGNORE_MKEY	= 1,
	MLX5_MAD_IFC_IGNORE_BKEY	= 2,
	MLX5_MAD_IFC_NET_VIEW		= 4,
};

enum {
	MLX5_CROSS_CHANNEL_BFREG         = 0,
};

enum {
	MLX5_CQE_VERSION_V0,
	MLX5_CQE_VERSION_V1,
};

enum {
	MLX5_TM_MAX_RNDV_MSG_SIZE	= 64,
	MLX5_TM_MAX_SGE			= 1,
};

enum {
	MLX5_IB_INVALID_UAR_INDEX	= BIT(31),
	MLX5_IB_INVALID_BFREG		= BIT(31),
};

enum {
	MLX5_MAX_MEMIC_PAGES = 0x100,
	MLX5_MEMIC_ALLOC_SIZE_MASK = 0x3f,
};

enum {
	MLX5_MEMIC_BASE_ALIGN	= 6,
	MLX5_MEMIC_BASE_SIZE	= 1 << MLX5_MEMIC_BASE_ALIGN,
};

enum mlx5_ib_mmap_type {
	MLX5_IB_MMAP_TYPE_MEMIC = 1,
	MLX5_IB_MMAP_TYPE_VAR = 2,
<<<<<<< HEAD
=======
	MLX5_IB_MMAP_TYPE_UAR_WC = 3,
	MLX5_IB_MMAP_TYPE_UAR_NC = 4,
>>>>>>> 04d5ce62
};

struct mlx5_bfreg_info {
	u32 *sys_pages;
	int num_low_latency_bfregs;
	unsigned int *count;

	/*
	 * protect bfreg allocation data structs
	 */
	struct mutex lock;
	u32 ver;
	u8 lib_uar_4k : 1;
	u8 lib_uar_dyn : 1;
	u32 num_sys_pages;
	u32 num_static_sys_pages;
	u32 total_num_bfregs;
	u32 num_dyn_bfregs;
};

struct mlx5_ib_ucontext {
	struct ib_ucontext	ibucontext;
	struct list_head	db_page_list;

	/* protect doorbell record alloc/free
	 */
	struct mutex		db_page_mutex;
	struct mlx5_bfreg_info	bfregi;
	u8			cqe_version;
	/* Transport Domain number */
	u32			tdn;

	u64			lib_caps;
	u16			devx_uid;
	/* For RoCE LAG TX affinity */
	atomic_t		tx_port_affinity;
};

static inline struct mlx5_ib_ucontext *to_mucontext(struct ib_ucontext *ibucontext)
{
	return container_of(ibucontext, struct mlx5_ib_ucontext, ibucontext);
}

struct mlx5_ib_pd {
	struct ib_pd		ibpd;
	u32			pdn;
	u16			uid;
};

enum {
	MLX5_IB_FLOW_ACTION_MODIFY_HEADER,
	MLX5_IB_FLOW_ACTION_PACKET_REFORMAT,
	MLX5_IB_FLOW_ACTION_DECAP,
};

#define MLX5_IB_FLOW_MCAST_PRIO		(MLX5_BY_PASS_NUM_PRIOS - 1)
#define MLX5_IB_FLOW_LAST_PRIO		(MLX5_BY_PASS_NUM_REGULAR_PRIOS - 1)
#if (MLX5_IB_FLOW_LAST_PRIO <= 0)
#error "Invalid number of bypass priorities"
#endif
#define MLX5_IB_FLOW_LEFTOVERS_PRIO	(MLX5_IB_FLOW_MCAST_PRIO + 1)

#define MLX5_IB_NUM_FLOW_FT		(MLX5_IB_FLOW_LEFTOVERS_PRIO + 1)
#define MLX5_IB_NUM_SNIFFER_FTS		2
#define MLX5_IB_NUM_EGRESS_FTS		1
struct mlx5_ib_flow_prio {
	struct mlx5_flow_table		*flow_table;
	unsigned int			refcount;
};

struct mlx5_ib_flow_handler {
	struct list_head		list;
	struct ib_flow			ibflow;
	struct mlx5_ib_flow_prio	*prio;
	struct mlx5_flow_handle		*rule;
	struct ib_counters		*ibcounters;
	struct mlx5_ib_dev		*dev;
	struct mlx5_ib_flow_matcher	*flow_matcher;
};

struct mlx5_ib_flow_matcher {
	struct mlx5_ib_match_params matcher_mask;
	int			mask_len;
	enum mlx5_ib_flow_type	flow_type;
	enum mlx5_flow_namespace_type ns_type;
	u16			priority;
	struct mlx5_core_dev	*mdev;
	atomic_t		usecnt;
	u8			match_criteria_enable;
};

struct mlx5_ib_pp {
	u16 index;
	struct mlx5_core_dev *mdev;
};

struct mlx5_ib_flow_db {
	struct mlx5_ib_flow_prio	prios[MLX5_IB_NUM_FLOW_FT];
	struct mlx5_ib_flow_prio	egress_prios[MLX5_IB_NUM_FLOW_FT];
	struct mlx5_ib_flow_prio	sniffer[MLX5_IB_NUM_SNIFFER_FTS];
	struct mlx5_ib_flow_prio	egress[MLX5_IB_NUM_EGRESS_FTS];
	struct mlx5_ib_flow_prio	fdb;
	struct mlx5_ib_flow_prio	rdma_rx[MLX5_IB_NUM_FLOW_FT];
	struct mlx5_ib_flow_prio	rdma_tx[MLX5_IB_NUM_FLOW_FT];
	struct mlx5_flow_table		*lag_demux_ft;
	/* Protect flow steering bypass flow tables
	 * when add/del flow rules.
	 * only single add/removal of flow steering rule could be done
	 * simultaneously.
	 */
	struct mutex			lock;
};

/* Use macros here so that don't have to duplicate
 * enum ib_send_flags and enum ib_qp_type for low-level driver
 */

#define MLX5_IB_SEND_UMR_ENABLE_MR	       (IB_SEND_RESERVED_START << 0)
#define MLX5_IB_SEND_UMR_DISABLE_MR	       (IB_SEND_RESERVED_START << 1)
#define MLX5_IB_SEND_UMR_FAIL_IF_FREE	       (IB_SEND_RESERVED_START << 2)
#define MLX5_IB_SEND_UMR_UPDATE_XLT	       (IB_SEND_RESERVED_START << 3)
#define MLX5_IB_SEND_UMR_UPDATE_TRANSLATION    (IB_SEND_RESERVED_START << 4)
#define MLX5_IB_SEND_UMR_UPDATE_PD_ACCESS       IB_SEND_RESERVED_END

#define MLX5_IB_QPT_REG_UMR	IB_QPT_RESERVED1
/*
 * IB_QPT_GSI creates the software wrapper around GSI, and MLX5_IB_QPT_HW_GSI
 * creates the actual hardware QP.
 */
#define MLX5_IB_QPT_HW_GSI	IB_QPT_RESERVED2
#define MLX5_IB_QPT_DCI		IB_QPT_RESERVED3
#define MLX5_IB_QPT_DCT		IB_QPT_RESERVED4
#define MLX5_IB_WR_UMR		IB_WR_RESERVED1

#define MLX5_IB_UMR_OCTOWORD	       16
#define MLX5_IB_UMR_XLT_ALIGNMENT      64

#define MLX5_IB_UPD_XLT_ZAP	      BIT(0)
#define MLX5_IB_UPD_XLT_ENABLE	      BIT(1)
#define MLX5_IB_UPD_XLT_ATOMIC	      BIT(2)
#define MLX5_IB_UPD_XLT_ADDR	      BIT(3)
#define MLX5_IB_UPD_XLT_PD	      BIT(4)
#define MLX5_IB_UPD_XLT_ACCESS	      BIT(5)
#define MLX5_IB_UPD_XLT_INDIRECT      BIT(6)

/* Private QP creation flags to be passed in ib_qp_init_attr.create_flags.
 *
 * These flags are intended for internal use by the mlx5_ib driver, and they
 * rely on the range reserved for that use in the ib_qp_create_flags enum.
 */
#define MLX5_IB_QP_CREATE_SQPN_QP1	IB_QP_CREATE_RESERVED_START
#define MLX5_IB_QP_CREATE_WC_TEST	(IB_QP_CREATE_RESERVED_START << 1)

struct wr_list {
	u16	opcode;
	u16	next;
};

enum mlx5_ib_rq_flags {
	MLX5_IB_RQ_CVLAN_STRIPPING	= 1 << 0,
	MLX5_IB_RQ_PCI_WRITE_END_PADDING	= 1 << 1,
};

struct mlx5_ib_wq {
	struct mlx5_frag_buf_ctrl fbc;
	u64		       *wrid;
	u32		       *wr_data;
	struct wr_list	       *w_list;
	unsigned	       *wqe_head;
	u16		        unsig_count;

	/* serialize post to the work queue
	 */
	spinlock_t		lock;
	int			wqe_cnt;
	int			max_post;
	int			max_gs;
	int			offset;
	int			wqe_shift;
	unsigned		head;
	unsigned		tail;
	u16			cur_post;
	u16			last_poll;
	void			*cur_edge;
};

enum mlx5_ib_wq_flags {
	MLX5_IB_WQ_FLAGS_DELAY_DROP = 0x1,
	MLX5_IB_WQ_FLAGS_STRIDING_RQ = 0x2,
};

#define MLX5_MIN_SINGLE_WQE_LOG_NUM_STRIDES 9
#define MLX5_MAX_SINGLE_WQE_LOG_NUM_STRIDES 16
#define MLX5_MIN_SINGLE_STRIDE_LOG_NUM_BYTES 6
#define MLX5_MAX_SINGLE_STRIDE_LOG_NUM_BYTES 13
#define MLX5_EXT_MIN_SINGLE_WQE_LOG_NUM_STRIDES 3

struct mlx5_ib_rwq {
	struct ib_wq		ibwq;
	struct mlx5_core_qp	core_qp;
	u32			rq_num_pas;
	u32			log_rq_stride;
	u32			log_rq_size;
	u32			rq_page_offset;
	u32			log_page_size;
	u32			log_num_strides;
	u32			two_byte_shift_en;
	u32			single_stride_log_num_of_bytes;
	struct ib_umem		*umem;
	size_t			buf_size;
	unsigned int		page_shift;
	int			create_type;
	struct mlx5_db		db;
	u32			user_index;
	u32			wqe_count;
	u32			wqe_shift;
	int			wq_sig;
	u32			create_flags; /* Use enum mlx5_ib_wq_flags */
};

enum {
	MLX5_QP_USER,
	MLX5_QP_KERNEL,
	MLX5_QP_EMPTY
};

enum {
	MLX5_WQ_USER,
	MLX5_WQ_KERNEL
};

struct mlx5_ib_rwq_ind_table {
	struct ib_rwq_ind_table ib_rwq_ind_tbl;
	u32			rqtn;
	u16			uid;
};

struct mlx5_ib_ubuffer {
	struct ib_umem	       *umem;
	int			buf_size;
	u64			buf_addr;
};

struct mlx5_ib_qp_base {
	struct mlx5_ib_qp	*container_mibqp;
	struct mlx5_core_qp	mqp;
	struct mlx5_ib_ubuffer	ubuffer;
};

struct mlx5_ib_qp_trans {
	struct mlx5_ib_qp_base	base;
	u16			xrcdn;
	u8			alt_port;
	u8			atomic_rd_en;
	u8			resp_depth;
};

struct mlx5_ib_rss_qp {
	u32	tirn;
};

struct mlx5_ib_rq {
	struct mlx5_ib_qp_base base;
	struct mlx5_ib_wq	*rq;
	struct mlx5_ib_ubuffer	ubuffer;
	struct mlx5_db		*doorbell;
	u32			tirn;
	u8			state;
	u32			flags;
};

struct mlx5_ib_sq {
	struct mlx5_ib_qp_base base;
	struct mlx5_ib_wq	*sq;
	struct mlx5_ib_ubuffer  ubuffer;
	struct mlx5_db		*doorbell;
	struct mlx5_flow_handle	*flow_rule;
	u32			tisn;
	u8			state;
};

struct mlx5_ib_raw_packet_qp {
	struct mlx5_ib_sq sq;
	struct mlx5_ib_rq rq;
};

struct mlx5_bf {
	int			buf_size;
	unsigned long		offset;
	struct mlx5_sq_bfreg   *bfreg;
};

struct mlx5_ib_dct {
	struct mlx5_core_dct    mdct;
	u32                     *in;
};

struct mlx5_ib_qp {
	struct ib_qp		ibqp;
	union {
		struct mlx5_ib_qp_trans trans_qp;
		struct mlx5_ib_raw_packet_qp raw_packet_qp;
		struct mlx5_ib_rss_qp rss_qp;
		struct mlx5_ib_dct dct;
	};
	struct mlx5_frag_buf	buf;

	struct mlx5_db		db;
	struct mlx5_ib_wq	rq;

	u8			sq_signal_bits;
	u8			next_fence;
	struct mlx5_ib_wq	sq;

	/* serialize qp state modifications
	 */
	struct mutex		mutex;
	u32			flags;
	u8			port;
	u8			state;
	int			wq_sig;
	int			scat_cqe;
	int			max_inline_data;
	struct mlx5_bf	        bf;
	int			has_rq;

	/* only for user space QPs. For kernel
	 * we have it from the bf object
	 */
	int			bfregn;

	int			create_type;

	struct list_head	qps_list;
	struct list_head	cq_recv_list;
	struct list_head	cq_send_list;
	struct mlx5_rate_limit	rl;
	u32                     underlay_qpn;
	u32			flags_en;
	/* storage for qp sub type when core qp type is IB_QPT_DRIVER */
	enum ib_qp_type		qp_sub_type;
	/* A flag to indicate if there's a new counter is configured
	 * but not take effective
	 */
	u32                     counter_pending;
};

struct mlx5_ib_cq_buf {
	struct mlx5_frag_buf_ctrl fbc;
	struct mlx5_frag_buf    frag_buf;
	struct ib_umem		*umem;
	int			cqe_size;
	int			nent;
};

enum mlx5_ib_qp_flags {
	MLX5_IB_QP_LSO                          = IB_QP_CREATE_IPOIB_UD_LSO,
	MLX5_IB_QP_BLOCK_MULTICAST_LOOPBACK     = IB_QP_CREATE_BLOCK_MULTICAST_LOOPBACK,
	MLX5_IB_QP_CROSS_CHANNEL            = IB_QP_CREATE_CROSS_CHANNEL,
	MLX5_IB_QP_MANAGED_SEND             = IB_QP_CREATE_MANAGED_SEND,
	MLX5_IB_QP_MANAGED_RECV             = IB_QP_CREATE_MANAGED_RECV,
	MLX5_IB_QP_SIGNATURE_HANDLING           = 1 << 5,
	/* QP uses 1 as its source QP number */
	MLX5_IB_QP_SQPN_QP1			= 1 << 6,
	MLX5_IB_QP_CAP_SCATTER_FCS		= 1 << 7,
	MLX5_IB_QP_RSS				= 1 << 8,
	MLX5_IB_QP_CVLAN_STRIPPING		= 1 << 9,
	MLX5_IB_QP_UNDERLAY			= 1 << 10,
	MLX5_IB_QP_PCI_WRITE_END_PADDING	= 1 << 11,
	MLX5_IB_QP_TUNNEL_OFFLOAD		= 1 << 12,
	MLX5_IB_QP_PACKET_BASED_CREDIT		= 1 << 13,
};

struct mlx5_umr_wr {
	struct ib_send_wr		wr;
	u64				virt_addr;
	u64				offset;
	struct ib_pd		       *pd;
	unsigned int			page_shift;
	unsigned int			xlt_size;
	u64				length;
	int				access_flags;
	u32				mkey;
	u8				ignore_free_state:1;
};

static inline const struct mlx5_umr_wr *umr_wr(const struct ib_send_wr *wr)
{
	return container_of(wr, struct mlx5_umr_wr, wr);
}

struct mlx5_shared_mr_info {
	int mr_id;
	struct ib_umem		*umem;
};

enum mlx5_ib_cq_pr_flags {
	MLX5_IB_CQ_PR_FLAGS_CQE_128_PAD	= 1 << 0,
};

struct mlx5_ib_cq {
	struct ib_cq		ibcq;
	struct mlx5_core_cq	mcq;
	struct mlx5_ib_cq_buf	buf;
	struct mlx5_db		db;

	/* serialize access to the CQ
	 */
	spinlock_t		lock;

	/* protect resize cq
	 */
	struct mutex		resize_mutex;
	struct mlx5_ib_cq_buf  *resize_buf;
	struct ib_umem	       *resize_umem;
	int			cqe_size;
	struct list_head	list_send_qp;
	struct list_head	list_recv_qp;
	u32			create_flags;
	struct list_head	wc_list;
	enum ib_cq_notify_flags notify_flags;
	struct work_struct	notify_work;
	u16			private_flags; /* Use mlx5_ib_cq_pr_flags */
};

struct mlx5_ib_wc {
	struct ib_wc wc;
	struct list_head list;
};

struct mlx5_ib_srq {
	struct ib_srq		ibsrq;
	struct mlx5_core_srq	msrq;
	struct mlx5_frag_buf	buf;
	struct mlx5_db		db;
	struct mlx5_frag_buf_ctrl fbc;
	u64		       *wrid;
	/* protect SRQ hanlding
	 */
	spinlock_t		lock;
	int			head;
	int			tail;
	u16			wqe_ctr;
	struct ib_umem	       *umem;
	/* serialize arming a SRQ
	 */
	struct mutex		mutex;
	int			wq_sig;
};

struct mlx5_ib_xrcd {
	struct ib_xrcd		ibxrcd;
	u32			xrcdn;
};

enum mlx5_ib_mtt_access_flags {
	MLX5_IB_MTT_READ  = (1 << 0),
	MLX5_IB_MTT_WRITE = (1 << 1),
};

struct mlx5_user_mmap_entry {
	struct rdma_user_mmap_entry rdma_entry;
	u8 mmap_flag;
	u64 address;
	u32 page_idx;
};

struct mlx5_ib_dm {
	struct ib_dm		ibdm;
	phys_addr_t		dev_addr;
	u32			type;
	size_t			size;
	union {
		struct {
			u32	obj_id;
		} icm_dm;
		/* other dm types specific params should be added here */
	};
	struct mlx5_user_mmap_entry mentry;
};

#define MLX5_IB_MTT_PRESENT (MLX5_IB_MTT_READ | MLX5_IB_MTT_WRITE)

#define MLX5_IB_DM_MEMIC_ALLOWED_ACCESS (IB_ACCESS_LOCAL_WRITE   |\
					 IB_ACCESS_REMOTE_WRITE  |\
					 IB_ACCESS_REMOTE_READ   |\
					 IB_ACCESS_REMOTE_ATOMIC |\
					 IB_ZERO_BASED)

#define MLX5_IB_DM_SW_ICM_ALLOWED_ACCESS (IB_ACCESS_LOCAL_WRITE   |\
					  IB_ACCESS_REMOTE_WRITE  |\
					  IB_ACCESS_REMOTE_READ   |\
					  IB_ZERO_BASED)

#define mlx5_update_odp_stats(mr, counter_name, value)		\
	atomic64_add(value, &((mr)->odp_stats.counter_name))

struct mlx5_ib_mr {
	struct ib_mr		ibmr;
	void			*descs;
	dma_addr_t		desc_map;
	int			ndescs;
	int			data_length;
	int			meta_ndescs;
	int			meta_length;
	int			max_descs;
	int			desc_size;
	int			access_mode;
	struct mlx5_core_mkey	mmkey;
	struct ib_umem	       *umem;
	struct mlx5_shared_mr_info	*smr_info;
	struct list_head	list;
	unsigned int		order;
	struct mlx5_cache_ent  *cache_ent;
	int			npages;
	struct mlx5_ib_dev     *dev;
	u32 out[MLX5_ST_SZ_DW(create_mkey_out)];
	struct mlx5_core_sig_ctx    *sig;
	void			*descs_alloc;
	int			access_flags; /* Needed for rereg MR */

	struct mlx5_ib_mr      *parent;
	/* Needed for IB_MR_TYPE_INTEGRITY */
	struct mlx5_ib_mr      *pi_mr;
	struct mlx5_ib_mr      *klm_mr;
	struct mlx5_ib_mr      *mtt_mr;
	u64			data_iova;
	u64			pi_iova;

	/* For ODP and implicit */
	atomic_t		num_deferred_work;
	wait_queue_head_t       q_deferred_work;
	struct xarray		implicit_children;
	union {
		struct rcu_head rcu;
		struct list_head elm;
		struct work_struct work;
	} odp_destroy;
	struct ib_odp_counters	odp_stats;
	bool			is_odp_implicit;

	struct mlx5_async_work  cb_work;
};

static inline bool is_odp_mr(struct mlx5_ib_mr *mr)
{
	return IS_ENABLED(CONFIG_INFINIBAND_ON_DEMAND_PAGING) && mr->umem &&
	       mr->umem->is_odp;
}

struct mlx5_ib_mw {
	struct ib_mw		ibmw;
	struct mlx5_core_mkey	mmkey;
	int			ndescs;
};

struct mlx5_ib_devx_mr {
	struct mlx5_core_mkey	mmkey;
	int			ndescs;
};

struct mlx5_ib_umr_context {
	struct ib_cqe		cqe;
	enum ib_wc_status	status;
	struct completion	done;
};

struct umr_common {
	struct ib_pd	*pd;
	struct ib_cq	*cq;
	struct ib_qp	*qp;
	/* control access to UMR QP
	 */
	struct semaphore	sem;
};

enum {
	MLX5_FMR_INVALID,
	MLX5_FMR_VALID,
	MLX5_FMR_BUSY,
};

struct mlx5_cache_ent {
	struct list_head	head;
	/* sync access to the cahce entry
	 */
	spinlock_t		lock;


	char                    name[4];
	u32                     order;
	u32			xlt;
	u32			access_mode;
	u32			page;

	u8 disabled:1;
	u8 fill_to_high_water:1;

	/*
	 * - available_mrs is the length of list head, ie the number of MRs
	 *   available for immediate allocation.
	 * - total_mrs is available_mrs plus all in use MRs that could be
	 *   returned to the cache.
	 * - limit is the low water mark for available_mrs, 2* limit is the
	 *   upper water mark.
	 * - pending is the number of MRs currently being created
	 */
	u32 total_mrs;
	u32 available_mrs;
	u32 limit;
	u32 pending;

	/* Statistics */
	u32                     miss;

	struct mlx5_ib_dev     *dev;
	struct work_struct	work;
	struct delayed_work	dwork;
};

struct mlx5_mr_cache {
	struct workqueue_struct *wq;
	struct mlx5_cache_ent	ent[MAX_MR_CACHE_ENTRIES];
	struct dentry		*root;
	unsigned long		last_add;
};

struct mlx5_ib_gsi_qp;

struct mlx5_ib_port_resources {
	struct mlx5_ib_resources *devr;
	struct mlx5_ib_gsi_qp *gsi;
	struct work_struct pkey_change_work;
};

struct mlx5_ib_resources {
	struct ib_cq	*c0;
	struct ib_xrcd	*x0;
	struct ib_xrcd	*x1;
	struct ib_pd	*p0;
	struct ib_srq	*s0;
	struct ib_srq	*s1;
	struct mlx5_ib_port_resources ports[2];
	/* Protects changes to the port resources */
	struct mutex	mutex;
};

struct mlx5_ib_counters {
	const char **names;
	size_t *offsets;
	u32 num_q_counters;
	u32 num_cong_counters;
	u32 num_ext_ppcnt_counters;
	u16 set_id;
	bool set_id_valid;
};

struct mlx5_ib_multiport_info;

struct mlx5_ib_multiport {
	struct mlx5_ib_multiport_info *mpi;
	/* To be held when accessing the multiport info */
	spinlock_t mpi_lock;
};

struct mlx5_roce {
	/* Protect mlx5_ib_get_netdev from invoking dev_hold() with a NULL
	 * netdev pointer
	 */
	rwlock_t		netdev_lock;
	struct net_device	*netdev;
	struct notifier_block	nb;
	atomic_t		tx_port_affinity;
	enum ib_port_state last_port_state;
	struct mlx5_ib_dev	*dev;
	u8			native_port_num;
};

struct mlx5_ib_port {
	struct mlx5_ib_counters cnts;
	struct mlx5_ib_multiport mp;
	struct mlx5_ib_dbg_cc_params *dbg_cc_params;
	struct mlx5_roce roce;
	struct mlx5_eswitch_rep		*rep;
};

struct mlx5_ib_dbg_param {
	int			offset;
	struct mlx5_ib_dev	*dev;
	struct dentry		*dentry;
	u8			port_num;
};

enum mlx5_ib_dbg_cc_types {
	MLX5_IB_DBG_CC_RP_CLAMP_TGT_RATE,
	MLX5_IB_DBG_CC_RP_CLAMP_TGT_RATE_ATI,
	MLX5_IB_DBG_CC_RP_TIME_RESET,
	MLX5_IB_DBG_CC_RP_BYTE_RESET,
	MLX5_IB_DBG_CC_RP_THRESHOLD,
	MLX5_IB_DBG_CC_RP_AI_RATE,
	MLX5_IB_DBG_CC_RP_MAX_RATE,
	MLX5_IB_DBG_CC_RP_HAI_RATE,
	MLX5_IB_DBG_CC_RP_MIN_DEC_FAC,
	MLX5_IB_DBG_CC_RP_MIN_RATE,
	MLX5_IB_DBG_CC_RP_RATE_TO_SET_ON_FIRST_CNP,
	MLX5_IB_DBG_CC_RP_DCE_TCP_G,
	MLX5_IB_DBG_CC_RP_DCE_TCP_RTT,
	MLX5_IB_DBG_CC_RP_RATE_REDUCE_MONITOR_PERIOD,
	MLX5_IB_DBG_CC_RP_INITIAL_ALPHA_VALUE,
	MLX5_IB_DBG_CC_RP_GD,
	MLX5_IB_DBG_CC_NP_MIN_TIME_BETWEEN_CNPS,
	MLX5_IB_DBG_CC_NP_CNP_DSCP,
	MLX5_IB_DBG_CC_NP_CNP_PRIO_MODE,
	MLX5_IB_DBG_CC_NP_CNP_PRIO,
	MLX5_IB_DBG_CC_MAX,
};

struct mlx5_ib_dbg_cc_params {
	struct dentry			*root;
	struct mlx5_ib_dbg_param	params[MLX5_IB_DBG_CC_MAX];
};

enum {
	MLX5_MAX_DELAY_DROP_TIMEOUT_MS = 100,
};

struct mlx5_ib_delay_drop {
	struct mlx5_ib_dev     *dev;
	struct work_struct	delay_drop_work;
	/* serialize setting of delay drop */
	struct mutex		lock;
	u32			timeout;
	bool			activate;
	atomic_t		events_cnt;
	atomic_t		rqs_cnt;
	struct dentry		*dir_debugfs;
};

enum mlx5_ib_stages {
	MLX5_IB_STAGE_INIT,
	MLX5_IB_STAGE_FLOW_DB,
	MLX5_IB_STAGE_CAPS,
	MLX5_IB_STAGE_NON_DEFAULT_CB,
	MLX5_IB_STAGE_ROCE,
	MLX5_IB_STAGE_SRQ,
	MLX5_IB_STAGE_DEVICE_RESOURCES,
	MLX5_IB_STAGE_DEVICE_NOTIFIER,
	MLX5_IB_STAGE_ODP,
	MLX5_IB_STAGE_COUNTERS,
	MLX5_IB_STAGE_CONG_DEBUGFS,
	MLX5_IB_STAGE_UAR,
	MLX5_IB_STAGE_BFREG,
	MLX5_IB_STAGE_PRE_IB_REG_UMR,
	MLX5_IB_STAGE_WHITELIST_UID,
	MLX5_IB_STAGE_IB_REG,
	MLX5_IB_STAGE_POST_IB_REG_UMR,
	MLX5_IB_STAGE_DELAY_DROP,
	MLX5_IB_STAGE_CLASS_ATTR,
	MLX5_IB_STAGE_MAX,
};

struct mlx5_ib_stage {
	int (*init)(struct mlx5_ib_dev *dev);
	void (*cleanup)(struct mlx5_ib_dev *dev);
};

#define STAGE_CREATE(_stage, _init, _cleanup) \
	.stage[_stage] = {.init = _init, .cleanup = _cleanup}

struct mlx5_ib_profile {
	struct mlx5_ib_stage stage[MLX5_IB_STAGE_MAX];
};

struct mlx5_ib_multiport_info {
	struct list_head list;
	struct mlx5_ib_dev *ibdev;
	struct mlx5_core_dev *mdev;
	struct notifier_block mdev_events;
	struct completion unref_comp;
	u64 sys_image_guid;
	u32 mdev_refcnt;
	bool is_master;
	bool unaffiliate;
};

struct mlx5_ib_flow_action {
	struct ib_flow_action		ib_action;
	union {
		struct {
			u64			    ib_flags;
			struct mlx5_accel_esp_xfrm *ctx;
		} esp_aes_gcm;
		struct {
			struct mlx5_ib_dev *dev;
			u32 sub_type;
			union {
				struct mlx5_modify_hdr *modify_hdr;
				struct mlx5_pkt_reformat *pkt_reformat;
			};
		} flow_action_raw;
	};
};

struct mlx5_dm {
	struct mlx5_core_dev *dev;
	/* This lock is used to protect the access to the shared
	 * allocation map when concurrent requests by different
	 * processes are handled.
	 */
	spinlock_t lock;
	DECLARE_BITMAP(memic_alloc_pages, MLX5_MAX_MEMIC_PAGES);
};

struct mlx5_read_counters_attr {
	struct mlx5_fc *hw_cntrs_hndl;
	u64 *out;
	u32 flags;
};

enum mlx5_ib_counters_type {
	MLX5_IB_COUNTERS_FLOW,
};

struct mlx5_ib_mcounters {
	struct ib_counters ibcntrs;
	enum mlx5_ib_counters_type type;
	/* number of counters supported for this counters type */
	u32 counters_num;
	struct mlx5_fc *hw_cntrs_hndl;
	/* read function for this counters type */
	int (*read_counters)(struct ib_device *ibdev,
			     struct mlx5_read_counters_attr *read_attr);
	/* max index set as part of create_flow */
	u32 cntrs_max_index;
	/* number of counters data entries (<description,index> pair) */
	u32 ncounters;
	/* counters data array for descriptions and indexes */
	struct mlx5_ib_flow_counters_desc *counters_data;
	/* protects access to mcounters internal data */
	struct mutex mcntrs_mutex;
};

static inline struct mlx5_ib_mcounters *
to_mcounters(struct ib_counters *ibcntrs)
{
	return container_of(ibcntrs, struct mlx5_ib_mcounters, ibcntrs);
}

int parse_flow_flow_action(struct mlx5_ib_flow_action *maction,
			   bool is_egress,
			   struct mlx5_flow_act *action);
struct mlx5_ib_lb_state {
	/* protect the user_td */
	struct mutex		mutex;
	u32			user_td;
	int			qps;
	bool			enabled;
};

struct mlx5_ib_pf_eq {
	struct notifier_block irq_nb;
	struct mlx5_ib_dev *dev;
	struct mlx5_eq *core;
	struct work_struct work;
	spinlock_t lock; /* Pagefaults spinlock */
	struct workqueue_struct *wq;
	mempool_t *pool;
};

struct mlx5_devx_event_table {
	struct mlx5_nb devx_nb;
	/* serialize updating the event_xa */
	struct mutex event_xa_lock;
	struct xarray event_xa;
};

struct mlx5_var_table {
	/* serialize updating the bitmap */
	struct mutex bitmap_lock;
	unsigned long *bitmap;
	u64 hw_start_addr;
	u32 stride_size;
	u64 num_var_hw_entries;
};

struct mlx5_ib_dev {
	struct ib_device		ib_dev;
	struct mlx5_core_dev		*mdev;
	struct notifier_block		mdev_events;
	int				num_ports;
	/* serialize update of capability mask
	 */
	struct mutex			cap_mask_mutex;
	u8				ib_active:1;
	u8				is_rep:1;
	u8				lag_active:1;
	u8				wc_support:1;
	u8				fill_delay;
	struct umr_common		umrc;
	/* sync used page count stats
	 */
	struct mlx5_ib_resources	devr;

	atomic_t			mkey_var;
	struct mlx5_mr_cache		cache;
	struct timer_list		delay_timer;
	/* Prevents soft lock on massive reg MRs */
	struct mutex			slow_path_mutex;
	struct ib_odp_caps	odp_caps;
	u64			odp_max_size;
	struct mlx5_ib_pf_eq	odp_pf_eq;

	/*
	 * Sleepable RCU that prevents destruction of MRs while they are still
	 * being used by a page fault handler.
	 */
	struct srcu_struct      odp_srcu;
	struct xarray		odp_mkeys;

	u32			null_mkey;
	struct mlx5_ib_flow_db	*flow_db;
	/* protect resources needed as part of reset flow */
	spinlock_t		reset_flow_resource_lock;
	struct list_head	qp_list;
	/* Array with num_ports elements */
	struct mlx5_ib_port	*port;
	struct mlx5_sq_bfreg	bfreg;
	struct mlx5_sq_bfreg	wc_bfreg;
	struct mlx5_sq_bfreg	fp_bfreg;
	struct mlx5_ib_delay_drop	delay_drop;
	const struct mlx5_ib_profile	*profile;

	struct mlx5_ib_lb_state		lb;
	u8			umr_fence;
	struct list_head	ib_dev_list;
	u64			sys_image_guid;
	struct mlx5_dm		dm;
	u16			devx_whitelist_uid;
	struct mlx5_srq_table   srq_table;
	struct mlx5_async_ctx   async_ctx;
	struct mlx5_devx_event_table devx_event_table;
	struct mlx5_var_table var_table;

	struct xarray sig_mrs;
};

static inline struct mlx5_ib_cq *to_mibcq(struct mlx5_core_cq *mcq)
{
	return container_of(mcq, struct mlx5_ib_cq, mcq);
}

static inline struct mlx5_ib_xrcd *to_mxrcd(struct ib_xrcd *ibxrcd)
{
	return container_of(ibxrcd, struct mlx5_ib_xrcd, ibxrcd);
}

static inline struct mlx5_ib_dev *to_mdev(struct ib_device *ibdev)
{
	return container_of(ibdev, struct mlx5_ib_dev, ib_dev);
}

static inline struct mlx5_ib_dev *mlx5_udata_to_mdev(struct ib_udata *udata)
{
	struct mlx5_ib_ucontext *context = rdma_udata_to_drv_context(
		udata, struct mlx5_ib_ucontext, ibucontext);

	return to_mdev(context->ibucontext.device);
}

static inline struct mlx5_ib_cq *to_mcq(struct ib_cq *ibcq)
{
	return container_of(ibcq, struct mlx5_ib_cq, ibcq);
}

static inline struct mlx5_ib_qp *to_mibqp(struct mlx5_core_qp *mqp)
{
	return container_of(mqp, struct mlx5_ib_qp_base, mqp)->container_mibqp;
}

static inline struct mlx5_ib_rwq *to_mibrwq(struct mlx5_core_qp *core_qp)
{
	return container_of(core_qp, struct mlx5_ib_rwq, core_qp);
}

static inline struct mlx5_ib_mr *to_mibmr(struct mlx5_core_mkey *mmkey)
{
	return container_of(mmkey, struct mlx5_ib_mr, mmkey);
}

static inline struct mlx5_ib_pd *to_mpd(struct ib_pd *ibpd)
{
	return container_of(ibpd, struct mlx5_ib_pd, ibpd);
}

static inline struct mlx5_ib_srq *to_msrq(struct ib_srq *ibsrq)
{
	return container_of(ibsrq, struct mlx5_ib_srq, ibsrq);
}

static inline struct mlx5_ib_qp *to_mqp(struct ib_qp *ibqp)
{
	return container_of(ibqp, struct mlx5_ib_qp, ibqp);
}

static inline struct mlx5_ib_rwq *to_mrwq(struct ib_wq *ibwq)
{
	return container_of(ibwq, struct mlx5_ib_rwq, ibwq);
}

static inline struct mlx5_ib_rwq_ind_table *to_mrwq_ind_table(struct ib_rwq_ind_table *ib_rwq_ind_tbl)
{
	return container_of(ib_rwq_ind_tbl, struct mlx5_ib_rwq_ind_table, ib_rwq_ind_tbl);
}

static inline struct mlx5_ib_srq *to_mibsrq(struct mlx5_core_srq *msrq)
{
	return container_of(msrq, struct mlx5_ib_srq, msrq);
}

static inline struct mlx5_ib_dm *to_mdm(struct ib_dm *ibdm)
{
	return container_of(ibdm, struct mlx5_ib_dm, ibdm);
}

static inline struct mlx5_ib_mr *to_mmr(struct ib_mr *ibmr)
{
	return container_of(ibmr, struct mlx5_ib_mr, ibmr);
}

static inline struct mlx5_ib_mw *to_mmw(struct ib_mw *ibmw)
{
	return container_of(ibmw, struct mlx5_ib_mw, ibmw);
}

static inline struct mlx5_ib_flow_action *
to_mflow_act(struct ib_flow_action *ibact)
{
	return container_of(ibact, struct mlx5_ib_flow_action, ib_action);
}

static inline struct mlx5_user_mmap_entry *
to_mmmap(struct rdma_user_mmap_entry *rdma_entry)
{
	return container_of(rdma_entry,
		struct mlx5_user_mmap_entry, rdma_entry);
}

int mlx5_ib_db_map_user(struct mlx5_ib_ucontext *context,
			struct ib_udata *udata, unsigned long virt,
			struct mlx5_db *db);
void mlx5_ib_db_unmap_user(struct mlx5_ib_ucontext *context, struct mlx5_db *db);
void __mlx5_ib_cq_clean(struct mlx5_ib_cq *cq, u32 qpn, struct mlx5_ib_srq *srq);
void mlx5_ib_cq_clean(struct mlx5_ib_cq *cq, u32 qpn, struct mlx5_ib_srq *srq);
void mlx5_ib_free_srq_wqe(struct mlx5_ib_srq *srq, int wqe_index);
int mlx5_ib_create_ah(struct ib_ah *ah, struct rdma_ah_attr *ah_attr, u32 flags,
		      struct ib_udata *udata);
int mlx5_ib_query_ah(struct ib_ah *ibah, struct rdma_ah_attr *ah_attr);
void mlx5_ib_destroy_ah(struct ib_ah *ah, u32 flags);
int mlx5_ib_create_srq(struct ib_srq *srq, struct ib_srq_init_attr *init_attr,
		       struct ib_udata *udata);
int mlx5_ib_modify_srq(struct ib_srq *ibsrq, struct ib_srq_attr *attr,
		       enum ib_srq_attr_mask attr_mask, struct ib_udata *udata);
int mlx5_ib_query_srq(struct ib_srq *ibsrq, struct ib_srq_attr *srq_attr);
void mlx5_ib_destroy_srq(struct ib_srq *srq, struct ib_udata *udata);
int mlx5_ib_post_srq_recv(struct ib_srq *ibsrq, const struct ib_recv_wr *wr,
			  const struct ib_recv_wr **bad_wr);
int mlx5_ib_enable_lb(struct mlx5_ib_dev *dev, bool td, bool qp);
void mlx5_ib_disable_lb(struct mlx5_ib_dev *dev, bool td, bool qp);
struct ib_qp *mlx5_ib_create_qp(struct ib_pd *pd,
				struct ib_qp_init_attr *init_attr,
				struct ib_udata *udata);
int mlx5_ib_modify_qp(struct ib_qp *ibqp, struct ib_qp_attr *attr,
		      int attr_mask, struct ib_udata *udata);
int mlx5_ib_query_qp(struct ib_qp *ibqp, struct ib_qp_attr *qp_attr, int qp_attr_mask,
		     struct ib_qp_init_attr *qp_init_attr);
int mlx5_ib_destroy_qp(struct ib_qp *qp, struct ib_udata *udata);
void mlx5_ib_drain_sq(struct ib_qp *qp);
void mlx5_ib_drain_rq(struct ib_qp *qp);
int mlx5_ib_post_send(struct ib_qp *ibqp, const struct ib_send_wr *wr,
		      const struct ib_send_wr **bad_wr);
int mlx5_ib_post_recv(struct ib_qp *ibqp, const struct ib_recv_wr *wr,
		      const struct ib_recv_wr **bad_wr);
int mlx5_ib_read_wqe_sq(struct mlx5_ib_qp *qp, int wqe_index, void *buffer,
			size_t buflen, size_t *bc);
int mlx5_ib_read_wqe_rq(struct mlx5_ib_qp *qp, int wqe_index, void *buffer,
			size_t buflen, size_t *bc);
int mlx5_ib_read_wqe_srq(struct mlx5_ib_srq *srq, int wqe_index, void *buffer,
			 size_t buflen, size_t *bc);
int mlx5_ib_create_cq(struct ib_cq *ibcq, const struct ib_cq_init_attr *attr,
		      struct ib_udata *udata);
void mlx5_ib_destroy_cq(struct ib_cq *cq, struct ib_udata *udata);
int mlx5_ib_poll_cq(struct ib_cq *ibcq, int num_entries, struct ib_wc *wc);
int mlx5_ib_arm_cq(struct ib_cq *ibcq, enum ib_cq_notify_flags flags);
int mlx5_ib_modify_cq(struct ib_cq *cq, u16 cq_count, u16 cq_period);
int mlx5_ib_resize_cq(struct ib_cq *ibcq, int entries, struct ib_udata *udata);
struct ib_mr *mlx5_ib_get_dma_mr(struct ib_pd *pd, int acc);
struct ib_mr *mlx5_ib_reg_user_mr(struct ib_pd *pd, u64 start, u64 length,
				  u64 virt_addr, int access_flags,
				  struct ib_udata *udata);
int mlx5_ib_advise_mr(struct ib_pd *pd,
		      enum ib_uverbs_advise_mr_advice advice,
		      u32 flags,
		      struct ib_sge *sg_list,
		      u32 num_sge,
		      struct uverbs_attr_bundle *attrs);
struct ib_mw *mlx5_ib_alloc_mw(struct ib_pd *pd, enum ib_mw_type type,
			       struct ib_udata *udata);
int mlx5_ib_dealloc_mw(struct ib_mw *mw);
int mlx5_ib_update_xlt(struct mlx5_ib_mr *mr, u64 idx, int npages,
		       int page_shift, int flags);
struct mlx5_ib_mr *mlx5_ib_alloc_implicit_mr(struct mlx5_ib_pd *pd,
					     struct ib_udata *udata,
					     int access_flags);
void mlx5_ib_free_implicit_mr(struct mlx5_ib_mr *mr);
void mlx5_ib_fence_odp_mr(struct mlx5_ib_mr *mr);
int mlx5_ib_rereg_user_mr(struct ib_mr *ib_mr, int flags, u64 start,
			  u64 length, u64 virt_addr, int access_flags,
			  struct ib_pd *pd, struct ib_udata *udata);
int mlx5_ib_dereg_mr(struct ib_mr *ibmr, struct ib_udata *udata);
struct ib_mr *mlx5_ib_alloc_mr(struct ib_pd *pd, enum ib_mr_type mr_type,
			       u32 max_num_sg, struct ib_udata *udata);
struct ib_mr *mlx5_ib_alloc_mr_integrity(struct ib_pd *pd,
					 u32 max_num_sg,
					 u32 max_num_meta_sg);
int mlx5_ib_map_mr_sg(struct ib_mr *ibmr, struct scatterlist *sg, int sg_nents,
		      unsigned int *sg_offset);
int mlx5_ib_map_mr_sg_pi(struct ib_mr *ibmr, struct scatterlist *data_sg,
			 int data_sg_nents, unsigned int *data_sg_offset,
			 struct scatterlist *meta_sg, int meta_sg_nents,
			 unsigned int *meta_sg_offset);
int mlx5_ib_process_mad(struct ib_device *ibdev, int mad_flags, u8 port_num,
			const struct ib_wc *in_wc, const struct ib_grh *in_grh,
			const struct ib_mad *in, struct ib_mad *out,
			size_t *out_mad_size, u16 *out_mad_pkey_index);
struct ib_xrcd *mlx5_ib_alloc_xrcd(struct ib_device *ibdev,
				   struct ib_udata *udata);
int mlx5_ib_dealloc_xrcd(struct ib_xrcd *xrcd, struct ib_udata *udata);
int mlx5_ib_get_buf_offset(u64 addr, int page_shift, u32 *offset);
int mlx5_query_ext_port_caps(struct mlx5_ib_dev *dev, u8 port);
int mlx5_query_mad_ifc_smp_attr_node_info(struct ib_device *ibdev,
					  struct ib_smp *out_mad);
int mlx5_query_mad_ifc_system_image_guid(struct ib_device *ibdev,
					 __be64 *sys_image_guid);
int mlx5_query_mad_ifc_max_pkeys(struct ib_device *ibdev,
				 u16 *max_pkeys);
int mlx5_query_mad_ifc_vendor_id(struct ib_device *ibdev,
				 u32 *vendor_id);
int mlx5_query_mad_ifc_node_desc(struct mlx5_ib_dev *dev, char *node_desc);
int mlx5_query_mad_ifc_node_guid(struct mlx5_ib_dev *dev, __be64 *node_guid);
int mlx5_query_mad_ifc_pkey(struct ib_device *ibdev, u8 port, u16 index,
			    u16 *pkey);
int mlx5_query_mad_ifc_gids(struct ib_device *ibdev, u8 port, int index,
			    union ib_gid *gid);
int mlx5_query_mad_ifc_port(struct ib_device *ibdev, u8 port,
			    struct ib_port_attr *props);
int mlx5_ib_query_port(struct ib_device *ibdev, u8 port,
		       struct ib_port_attr *props);
int mlx5_ib_init_fmr(struct mlx5_ib_dev *dev);
void mlx5_ib_cleanup_fmr(struct mlx5_ib_dev *dev);
void mlx5_ib_cont_pages(struct ib_umem *umem, u64 addr,
			unsigned long max_page_shift,
			int *count, int *shift,
			int *ncont, int *order);
void __mlx5_ib_populate_pas(struct mlx5_ib_dev *dev, struct ib_umem *umem,
			    int page_shift, size_t offset, size_t num_pages,
			    __be64 *pas, int access_flags);
void mlx5_ib_populate_pas(struct mlx5_ib_dev *dev, struct ib_umem *umem,
			  int page_shift, __be64 *pas, int access_flags);
void mlx5_ib_copy_pas(u64 *old, u64 *new, int step, int num);
int mlx5_ib_get_cqe_size(struct ib_cq *ibcq);
int mlx5_mr_cache_init(struct mlx5_ib_dev *dev);
int mlx5_mr_cache_cleanup(struct mlx5_ib_dev *dev);

struct mlx5_ib_mr *mlx5_mr_cache_alloc(struct mlx5_ib_dev *dev,
				       unsigned int entry);
void mlx5_mr_cache_free(struct mlx5_ib_dev *dev, struct mlx5_ib_mr *mr);
int mlx5_mr_cache_invalidate(struct mlx5_ib_mr *mr);

int mlx5_ib_check_mr_status(struct ib_mr *ibmr, u32 check_mask,
			    struct ib_mr_status *mr_status);
struct ib_wq *mlx5_ib_create_wq(struct ib_pd *pd,
				struct ib_wq_init_attr *init_attr,
				struct ib_udata *udata);
void mlx5_ib_destroy_wq(struct ib_wq *wq, struct ib_udata *udata);
int mlx5_ib_modify_wq(struct ib_wq *wq, struct ib_wq_attr *wq_attr,
		      u32 wq_attr_mask, struct ib_udata *udata);
struct ib_rwq_ind_table *mlx5_ib_create_rwq_ind_table(struct ib_device *device,
						      struct ib_rwq_ind_table_init_attr *init_attr,
						      struct ib_udata *udata);
int mlx5_ib_destroy_rwq_ind_table(struct ib_rwq_ind_table *wq_ind_table);
struct ib_dm *mlx5_ib_alloc_dm(struct ib_device *ibdev,
			       struct ib_ucontext *context,
			       struct ib_dm_alloc_attr *attr,
			       struct uverbs_attr_bundle *attrs);
int mlx5_ib_dealloc_dm(struct ib_dm *ibdm, struct uverbs_attr_bundle *attrs);
struct ib_mr *mlx5_ib_reg_dm_mr(struct ib_pd *pd, struct ib_dm *dm,
				struct ib_dm_mr_attr *attr,
				struct uverbs_attr_bundle *attrs);

#ifdef CONFIG_INFINIBAND_ON_DEMAND_PAGING
void mlx5_ib_internal_fill_odp_caps(struct mlx5_ib_dev *dev);
int mlx5_ib_odp_init_one(struct mlx5_ib_dev *ibdev);
void mlx5_ib_odp_cleanup_one(struct mlx5_ib_dev *ibdev);
int __init mlx5_ib_odp_init(void);
void mlx5_ib_odp_cleanup(void);
void mlx5_odp_init_mr_cache_entry(struct mlx5_cache_ent *ent);
void mlx5_odp_populate_xlt(void *xlt, size_t idx, size_t nentries,
			   struct mlx5_ib_mr *mr, int flags);

int mlx5_ib_advise_mr_prefetch(struct ib_pd *pd,
			       enum ib_uverbs_advise_mr_advice advice,
			       u32 flags, struct ib_sge *sg_list, u32 num_sge);
#else /* CONFIG_INFINIBAND_ON_DEMAND_PAGING */
static inline void mlx5_ib_internal_fill_odp_caps(struct mlx5_ib_dev *dev)
{
	return;
}

static inline int mlx5_ib_odp_init_one(struct mlx5_ib_dev *ibdev) { return 0; }
static inline void mlx5_ib_odp_cleanup_one(struct mlx5_ib_dev *ibdev) {}
static inline int mlx5_ib_odp_init(void) { return 0; }
static inline void mlx5_ib_odp_cleanup(void)				    {}
static inline void mlx5_odp_init_mr_cache_entry(struct mlx5_cache_ent *ent) {}
static inline void mlx5_odp_populate_xlt(void *xlt, size_t idx, size_t nentries,
					 struct mlx5_ib_mr *mr, int flags) {}

static inline int
mlx5_ib_advise_mr_prefetch(struct ib_pd *pd,
			   enum ib_uverbs_advise_mr_advice advice, u32 flags,
			   struct ib_sge *sg_list, u32 num_sge)
{
	return -EOPNOTSUPP;
}
#endif /* CONFIG_INFINIBAND_ON_DEMAND_PAGING */

extern const struct mmu_interval_notifier_ops mlx5_mn_ops;

/* Needed for rep profile */
void __mlx5_ib_remove(struct mlx5_ib_dev *dev,
		      const struct mlx5_ib_profile *profile,
		      int stage);
void *__mlx5_ib_add(struct mlx5_ib_dev *dev,
		    const struct mlx5_ib_profile *profile);

int mlx5_ib_get_vf_config(struct ib_device *device, int vf,
			  u8 port, struct ifla_vf_info *info);
int mlx5_ib_set_vf_link_state(struct ib_device *device, int vf,
			      u8 port, int state);
int mlx5_ib_get_vf_stats(struct ib_device *device, int vf,
			 u8 port, struct ifla_vf_stats *stats);
int mlx5_ib_get_vf_guid(struct ib_device *device, int vf, u8 port,
			struct ifla_vf_guid *node_guid,
			struct ifla_vf_guid *port_guid);
int mlx5_ib_set_vf_guid(struct ib_device *device, int vf, u8 port,
			u64 guid, int type);

__be16 mlx5_get_roce_udp_sport(struct mlx5_ib_dev *dev,
			       const struct ib_gid_attr *attr);

void mlx5_ib_cleanup_cong_debugfs(struct mlx5_ib_dev *dev, u8 port_num);
void mlx5_ib_init_cong_debugfs(struct mlx5_ib_dev *dev, u8 port_num);

/* GSI QP helper functions */
struct ib_qp *mlx5_ib_gsi_create_qp(struct ib_pd *pd,
				    struct ib_qp_init_attr *init_attr);
int mlx5_ib_gsi_destroy_qp(struct ib_qp *qp);
int mlx5_ib_gsi_modify_qp(struct ib_qp *qp, struct ib_qp_attr *attr,
			  int attr_mask);
int mlx5_ib_gsi_query_qp(struct ib_qp *qp, struct ib_qp_attr *qp_attr,
			 int qp_attr_mask,
			 struct ib_qp_init_attr *qp_init_attr);
int mlx5_ib_gsi_post_send(struct ib_qp *qp, const struct ib_send_wr *wr,
			  const struct ib_send_wr **bad_wr);
int mlx5_ib_gsi_post_recv(struct ib_qp *qp, const struct ib_recv_wr *wr,
			  const struct ib_recv_wr **bad_wr);
void mlx5_ib_gsi_pkey_change(struct mlx5_ib_gsi_qp *gsi);

int mlx5_ib_generate_wc(struct ib_cq *ibcq, struct ib_wc *wc);

void mlx5_ib_free_bfreg(struct mlx5_ib_dev *dev, struct mlx5_bfreg_info *bfregi,
			int bfregn);
struct mlx5_ib_dev *mlx5_ib_get_ibdev_from_mpi(struct mlx5_ib_multiport_info *mpi);
struct mlx5_core_dev *mlx5_ib_get_native_port_mdev(struct mlx5_ib_dev *dev,
						   u8 ib_port_num,
						   u8 *native_port_num);
void mlx5_ib_put_native_port_mdev(struct mlx5_ib_dev *dev,
				  u8 port_num);
int mlx5_ib_fill_res_entry(struct sk_buff *msg,
			   struct rdma_restrack_entry *res);
int mlx5_ib_fill_stat_entry(struct sk_buff *msg,
			    struct rdma_restrack_entry *res);

extern const struct uapi_definition mlx5_ib_devx_defs[];
extern const struct uapi_definition mlx5_ib_flow_defs[];
<<<<<<< HEAD
=======
extern const struct uapi_definition mlx5_ib_qos_defs[];
>>>>>>> 04d5ce62

#if IS_ENABLED(CONFIG_INFINIBAND_USER_ACCESS)
int mlx5_ib_devx_create(struct mlx5_ib_dev *dev, bool is_user);
void mlx5_ib_devx_destroy(struct mlx5_ib_dev *dev, u16 uid);
void mlx5_ib_devx_init_event_table(struct mlx5_ib_dev *dev);
void mlx5_ib_devx_cleanup_event_table(struct mlx5_ib_dev *dev);
struct mlx5_ib_flow_handler *mlx5_ib_raw_fs_rule_add(
	struct mlx5_ib_dev *dev, struct mlx5_ib_flow_matcher *fs_matcher,
	struct mlx5_flow_context *flow_context,
	struct mlx5_flow_act *flow_act, u32 counter_id,
	void *cmd_in, int inlen, int dest_id, int dest_type);
bool mlx5_ib_devx_is_flow_dest(void *obj, int *dest_id, int *dest_type);
bool mlx5_ib_devx_is_flow_counter(void *obj, u32 offset, u32 *counter_id);
void mlx5_ib_destroy_flow_action_raw(struct mlx5_ib_flow_action *maction);
#else
static inline int
mlx5_ib_devx_create(struct mlx5_ib_dev *dev,
			   bool is_user) { return -EOPNOTSUPP; }
static inline void mlx5_ib_devx_destroy(struct mlx5_ib_dev *dev, u16 uid) {}
static inline void mlx5_ib_devx_init_event_table(struct mlx5_ib_dev *dev) {}
static inline void mlx5_ib_devx_cleanup_event_table(struct mlx5_ib_dev *dev) {}
static inline bool mlx5_ib_devx_is_flow_dest(void *obj, int *dest_id,
					     int *dest_type)
{
	return false;
}
static inline void
mlx5_ib_destroy_flow_action_raw(struct mlx5_ib_flow_action *maction)
{
	return;
};
#endif
static inline void init_query_mad(struct ib_smp *mad)
{
	mad->base_version  = 1;
	mad->mgmt_class    = IB_MGMT_CLASS_SUBN_LID_ROUTED;
	mad->class_version = 1;
	mad->method	   = IB_MGMT_METHOD_GET;
}

static inline u8 convert_access(int acc)
{
	return (acc & IB_ACCESS_REMOTE_ATOMIC ? MLX5_PERM_ATOMIC       : 0) |
	       (acc & IB_ACCESS_REMOTE_WRITE  ? MLX5_PERM_REMOTE_WRITE : 0) |
	       (acc & IB_ACCESS_REMOTE_READ   ? MLX5_PERM_REMOTE_READ  : 0) |
	       (acc & IB_ACCESS_LOCAL_WRITE   ? MLX5_PERM_LOCAL_WRITE  : 0) |
	       MLX5_PERM_LOCAL_READ;
}

static inline int is_qp1(enum ib_qp_type qp_type)
{
	return qp_type == MLX5_IB_QPT_HW_GSI;
}

#define MLX5_MAX_UMR_SHIFT 16
#define MLX5_MAX_UMR_PAGES (1 << MLX5_MAX_UMR_SHIFT)

static inline u32 check_cq_create_flags(u32 flags)
{
	/*
	 * It returns non-zero value for unsupported CQ
	 * create flags, otherwise it returns zero.
	 */
	return (flags & ~(IB_UVERBS_CQ_FLAGS_IGNORE_OVERRUN |
			  IB_UVERBS_CQ_FLAGS_TIMESTAMP_COMPLETION));
}

static inline int verify_assign_uidx(u8 cqe_version, u32 cmd_uidx,
				     u32 *user_index)
{
	if (cqe_version) {
		if ((cmd_uidx == MLX5_IB_DEFAULT_UIDX) ||
		    (cmd_uidx & ~MLX5_USER_ASSIGNED_UIDX_MASK))
			return -EINVAL;
		*user_index = cmd_uidx;
	} else {
		*user_index = MLX5_IB_DEFAULT_UIDX;
	}

	return 0;
}

static inline int get_qp_user_index(struct mlx5_ib_ucontext *ucontext,
				    struct mlx5_ib_create_qp *ucmd,
				    int inlen,
				    u32 *user_index)
{
	u8 cqe_version = ucontext->cqe_version;

	if ((offsetofend(typeof(*ucmd), uidx) <= inlen) && !cqe_version &&
	    (ucmd->uidx == MLX5_IB_DEFAULT_UIDX))
		return 0;

	if ((offsetofend(typeof(*ucmd), uidx) <= inlen) != !!cqe_version)
		return -EINVAL;

	return verify_assign_uidx(cqe_version, ucmd->uidx, user_index);
}

static inline int get_srq_user_index(struct mlx5_ib_ucontext *ucontext,
				     struct mlx5_ib_create_srq *ucmd,
				     int inlen,
				     u32 *user_index)
{
	u8 cqe_version = ucontext->cqe_version;

	if ((offsetofend(typeof(*ucmd), uidx) <= inlen) && !cqe_version &&
	    (ucmd->uidx == MLX5_IB_DEFAULT_UIDX))
		return 0;

	if ((offsetofend(typeof(*ucmd), uidx) <= inlen) != !!cqe_version)
		return -EINVAL;

	return verify_assign_uidx(cqe_version, ucmd->uidx, user_index);
}

static inline int get_uars_per_sys_page(struct mlx5_ib_dev *dev, bool lib_support)
{
	return lib_support && MLX5_CAP_GEN(dev->mdev, uar_4k) ?
				MLX5_UARS_IN_PAGE : 1;
}

static inline int get_num_static_uars(struct mlx5_ib_dev *dev,
				      struct mlx5_bfreg_info *bfregi)
{
	return get_uars_per_sys_page(dev, bfregi->lib_uar_4k) * bfregi->num_static_sys_pages;
}

unsigned long mlx5_ib_get_xlt_emergency_page(void);
void mlx5_ib_put_xlt_emergency_page(void);

int bfregn_to_uar_index(struct mlx5_ib_dev *dev,
			struct mlx5_bfreg_info *bfregi, u32 bfregn,
			bool dyn_bfreg);

int mlx5_ib_qp_set_counter(struct ib_qp *qp, struct rdma_counter *counter);
u16 mlx5_ib_get_counters_id(struct mlx5_ib_dev *dev, u8 port_num);

static inline bool mlx5_ib_can_use_umr(struct mlx5_ib_dev *dev,
				       bool do_modify_atomic, int access_flags)
{
	if (MLX5_CAP_GEN(dev->mdev, umr_modify_entity_size_disabled))
		return false;

	if (do_modify_atomic &&
	    MLX5_CAP_GEN(dev->mdev, atomic) &&
	    MLX5_CAP_GEN(dev->mdev, umr_modify_atomic_disabled))
		return false;

<<<<<<< HEAD
	if (access_flags & IB_ACCESS_RELAXED_ORDERING)
=======
	if (access_flags & IB_ACCESS_RELAXED_ORDERING &&
	    (MLX5_CAP_GEN(dev->mdev, relaxed_ordering_write) ||
	     MLX5_CAP_GEN(dev->mdev, relaxed_ordering_read)))
>>>>>>> 04d5ce62
		return false;

	return true;
}

int mlx5_ib_enable_driver(struct ib_device *dev);
int mlx5_ib_test_wc(struct mlx5_ib_dev *dev);
#endif /* MLX5_IB_H */<|MERGE_RESOLUTION|>--- conflicted
+++ resolved
@@ -124,11 +124,8 @@
 enum mlx5_ib_mmap_type {
 	MLX5_IB_MMAP_TYPE_MEMIC = 1,
 	MLX5_IB_MMAP_TYPE_VAR = 2,
-<<<<<<< HEAD
-=======
 	MLX5_IB_MMAP_TYPE_UAR_WC = 3,
 	MLX5_IB_MMAP_TYPE_UAR_NC = 4,
->>>>>>> 04d5ce62
 };
 
 struct mlx5_bfreg_info {
@@ -1423,10 +1420,7 @@
 
 extern const struct uapi_definition mlx5_ib_devx_defs[];
 extern const struct uapi_definition mlx5_ib_flow_defs[];
-<<<<<<< HEAD
-=======
 extern const struct uapi_definition mlx5_ib_qos_defs[];
->>>>>>> 04d5ce62
 
 #if IS_ENABLED(CONFIG_INFINIBAND_USER_ACCESS)
 int mlx5_ib_devx_create(struct mlx5_ib_dev *dev, bool is_user);
@@ -1576,13 +1570,9 @@
 	    MLX5_CAP_GEN(dev->mdev, umr_modify_atomic_disabled))
 		return false;
 
-<<<<<<< HEAD
-	if (access_flags & IB_ACCESS_RELAXED_ORDERING)
-=======
 	if (access_flags & IB_ACCESS_RELAXED_ORDERING &&
 	    (MLX5_CAP_GEN(dev->mdev, relaxed_ordering_write) ||
 	     MLX5_CAP_GEN(dev->mdev, relaxed_ordering_read)))
->>>>>>> 04d5ce62
 		return false;
 
 	return true;
