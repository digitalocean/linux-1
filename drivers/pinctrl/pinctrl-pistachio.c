/*
 * Pistachio SoC pinctrl driver
 *
 * Copyright (C) 2014 Imagination Technologies Ltd.
 * Copyright (C) 2014 Google, Inc.
 *
 * This program is free software; you can redistribute it and/or modify it
 * under the terms and conditions of the GNU General Public License,
 * version 2, as published by the Free Software Foundation.
 */

#include <linux/gpio.h>
#include <linux/gpio/driver.h>
#include <linux/interrupt.h>
#include <linux/io.h>
#include <linux/irq.h>
#include <linux/of.h>
#include <linux/of_irq.h>
#include <linux/pinctrl/pinconf.h>
#include <linux/pinctrl/pinconf-generic.h>
#include <linux/pinctrl/pinctrl.h>
#include <linux/pinctrl/pinmux.h>
#include <linux/platform_device.h>
#include <linux/slab.h>
#include <linux/spinlock.h>

#include "pinctrl-utils.h"

#define PADS_SCHMITT_EN0		0x000
#define PADS_SCHMITT_EN_REG(pin)	(PADS_SCHMITT_EN0 + 0x4 * ((pin) / 32))
#define PADS_SCHMITT_EN_BIT(pin)	BIT((pin) % 32)

#define PADS_PU_PD0			0x040
#define PADS_PU_PD_REG(pin)		(PADS_PU_PD0 + 0x4 * ((pin) / 16))
#define PADS_PU_PD_SHIFT(pin)		(2 * ((pin) % 16))
#define PADS_PU_PD_MASK			0x3
#define PADS_PU_PD_HIGHZ		0x0
#define PADS_PU_PD_UP			0x1
#define PADS_PU_PD_DOWN			0x2
#define PADS_PU_PD_BUS			0x3

#define PADS_FUNCTION_SELECT0		0x0c0
#define PADS_FUNCTION_SELECT1		0x0c4
#define PADS_FUNCTION_SELECT2		0x0c8
#define PADS_SCENARIO_SELECT		0x0f8

#define PADS_SLEW_RATE0			0x100
#define PADS_SLEW_RATE_REG(pin)		(PADS_SLEW_RATE0 + 0x4 * ((pin) / 32))
#define PADS_SLEW_RATE_BIT(pin)		BIT((pin) % 32)

#define PADS_DRIVE_STRENGTH0		0x120
#define PADS_DRIVE_STRENGTH_REG(pin)					\
	(PADS_DRIVE_STRENGTH0 + 0x4 * ((pin) / 16))
#define PADS_DRIVE_STRENGTH_SHIFT(pin)	(2 * ((pin) % 16))
#define PADS_DRIVE_STRENGTH_MASK	0x3
#define PADS_DRIVE_STRENGTH_2MA		0x0
#define PADS_DRIVE_STRENGTH_4MA		0x1
#define PADS_DRIVE_STRENGTH_8MA		0x2
#define PADS_DRIVE_STRENGTH_12MA	0x3

#define GPIO_BANK_BASE(bank)		(0x200 + 0x24 * (bank))

#define GPIO_BIT_EN			0x00
#define GPIO_OUTPUT_EN			0x04
#define GPIO_OUTPUT			0x08
#define GPIO_INPUT			0x0c
#define GPIO_INPUT_POLARITY		0x10
#define GPIO_INTERRUPT_TYPE		0x14
#define GPIO_INTERRUPT_TYPE_LEVEL	0x0
#define GPIO_INTERRUPT_TYPE_EDGE	0x1
#define GPIO_INTERRUPT_EDGE		0x18
#define GPIO_INTERRUPT_EDGE_SINGLE	0x0
#define GPIO_INTERRUPT_EDGE_DUAL	0x1
#define GPIO_INTERRUPT_EN		0x1c
#define GPIO_INTERRUPT_STATUS		0x20

struct pistachio_function {
	const char *name;
	const char * const *groups;
	unsigned int ngroups;
	const int *scenarios;
	unsigned int nscenarios;
	unsigned int scenario_reg;
	unsigned int scenario_shift;
	unsigned int scenario_mask;
};

struct pistachio_pin_group {
	const char *name;
	unsigned int pin;
	int mux_option[3];
	int mux_reg;
	int mux_shift;
	int mux_mask;
};

struct pistachio_gpio_bank {
	struct pistachio_pinctrl *pctl;
	void __iomem *base;
	unsigned int pin_base;
	unsigned int npins;
	struct gpio_chip gpio_chip;
	struct irq_chip irq_chip;
};

struct pistachio_pinctrl {
	struct device *dev;
	void __iomem *base;
	struct pinctrl_dev *pctldev;
	const struct pinctrl_pin_desc *pins;
	unsigned int npins;
	const struct pistachio_function *functions;
	unsigned int nfunctions;
	const struct pistachio_pin_group *groups;
	unsigned int ngroups;
	struct pistachio_gpio_bank *gpio_banks;
	unsigned int nbanks;
};

#define PISTACHIO_PIN_MFIO(p)		(p)
#define PISTACHIO_PIN_TCK		90
#define PISTACHIO_PIN_TRSTN		91
#define PISTACHIO_PIN_TDI		92
#define PISTACHIO_PIN_TMS		93
#define PISTACHIO_PIN_TDO		94
#define PISTACHIO_PIN_JTAG_COMPLY	95
#define PISTACHIO_PIN_SAFE_MODE		96
#define PISTACHIO_PIN_POR_DISABLE	97
#define PISTACHIO_PIN_RESETN		98

#define MFIO_PIN_DESC(p)	PINCTRL_PIN(PISTACHIO_PIN_MFIO(p), "mfio" #p)

static const struct pinctrl_pin_desc pistachio_pins[] = {
	MFIO_PIN_DESC(0),
	MFIO_PIN_DESC(1),
	MFIO_PIN_DESC(2),
	MFIO_PIN_DESC(3),
	MFIO_PIN_DESC(4),
	MFIO_PIN_DESC(5),
	MFIO_PIN_DESC(6),
	MFIO_PIN_DESC(7),
	MFIO_PIN_DESC(8),
	MFIO_PIN_DESC(9),
	MFIO_PIN_DESC(10),
	MFIO_PIN_DESC(11),
	MFIO_PIN_DESC(12),
	MFIO_PIN_DESC(13),
	MFIO_PIN_DESC(14),
	MFIO_PIN_DESC(15),
	MFIO_PIN_DESC(16),
	MFIO_PIN_DESC(17),
	MFIO_PIN_DESC(18),
	MFIO_PIN_DESC(19),
	MFIO_PIN_DESC(20),
	MFIO_PIN_DESC(21),
	MFIO_PIN_DESC(22),
	MFIO_PIN_DESC(23),
	MFIO_PIN_DESC(24),
	MFIO_PIN_DESC(25),
	MFIO_PIN_DESC(26),
	MFIO_PIN_DESC(27),
	MFIO_PIN_DESC(28),
	MFIO_PIN_DESC(29),
	MFIO_PIN_DESC(30),
	MFIO_PIN_DESC(31),
	MFIO_PIN_DESC(32),
	MFIO_PIN_DESC(33),
	MFIO_PIN_DESC(34),
	MFIO_PIN_DESC(35),
	MFIO_PIN_DESC(36),
	MFIO_PIN_DESC(37),
	MFIO_PIN_DESC(38),
	MFIO_PIN_DESC(39),
	MFIO_PIN_DESC(40),
	MFIO_PIN_DESC(41),
	MFIO_PIN_DESC(42),
	MFIO_PIN_DESC(43),
	MFIO_PIN_DESC(44),
	MFIO_PIN_DESC(45),
	MFIO_PIN_DESC(46),
	MFIO_PIN_DESC(47),
	MFIO_PIN_DESC(48),
	MFIO_PIN_DESC(49),
	MFIO_PIN_DESC(50),
	MFIO_PIN_DESC(51),
	MFIO_PIN_DESC(52),
	MFIO_PIN_DESC(53),
	MFIO_PIN_DESC(54),
	MFIO_PIN_DESC(55),
	MFIO_PIN_DESC(56),
	MFIO_PIN_DESC(57),
	MFIO_PIN_DESC(58),
	MFIO_PIN_DESC(59),
	MFIO_PIN_DESC(60),
	MFIO_PIN_DESC(61),
	MFIO_PIN_DESC(62),
	MFIO_PIN_DESC(63),
	MFIO_PIN_DESC(64),
	MFIO_PIN_DESC(65),
	MFIO_PIN_DESC(66),
	MFIO_PIN_DESC(67),
	MFIO_PIN_DESC(68),
	MFIO_PIN_DESC(69),
	MFIO_PIN_DESC(70),
	MFIO_PIN_DESC(71),
	MFIO_PIN_DESC(72),
	MFIO_PIN_DESC(73),
	MFIO_PIN_DESC(74),
	MFIO_PIN_DESC(75),
	MFIO_PIN_DESC(76),
	MFIO_PIN_DESC(77),
	MFIO_PIN_DESC(78),
	MFIO_PIN_DESC(79),
	MFIO_PIN_DESC(80),
	MFIO_PIN_DESC(81),
	MFIO_PIN_DESC(82),
	MFIO_PIN_DESC(83),
	MFIO_PIN_DESC(84),
	MFIO_PIN_DESC(85),
	MFIO_PIN_DESC(86),
	MFIO_PIN_DESC(87),
	MFIO_PIN_DESC(88),
	MFIO_PIN_DESC(89),
	PINCTRL_PIN(PISTACHIO_PIN_TCK, "tck"),
	PINCTRL_PIN(PISTACHIO_PIN_TRSTN, "trstn"),
	PINCTRL_PIN(PISTACHIO_PIN_TDI, "tdi"),
	PINCTRL_PIN(PISTACHIO_PIN_TMS, "tms"),
	PINCTRL_PIN(PISTACHIO_PIN_TDO, "tdo"),
	PINCTRL_PIN(PISTACHIO_PIN_JTAG_COMPLY, "jtag_comply"),
	PINCTRL_PIN(PISTACHIO_PIN_SAFE_MODE, "safe_mode"),
	PINCTRL_PIN(PISTACHIO_PIN_POR_DISABLE, "por_disable"),
	PINCTRL_PIN(PISTACHIO_PIN_RESETN, "resetn"),
};

static const char * const pistachio_spim0_groups[] = {
	"mfio1", "mfio2", "mfio8", "mfio9", "mfio10", "mfio28", "mfio29",
	"mfio30", "mfio55", "mfio56", "mfio57",
};

static const char * const pistachio_spim1_groups[] = {
	"mfio0", "mfio1", "mfio2", "mfio3", "mfio4", "mfio5", "mfio6",
	"mfio7", "mfio31", "mfio55", "mfio56", "mfio57", "mfio58",
};

static const char * const pistachio_spis_groups[] = {
	"mfio11", "mfio12", "mfio13", "mfio14",
};

static const char *const pistachio_sdhost_groups[] = {
	"mfio15", "mfio16", "mfio17", "mfio18", "mfio19", "mfio20",
	"mfio21", "mfio22", "mfio23", "mfio24", "mfio25", "mfio26",
	"mfio27",
};

static const char * const pistachio_i2c0_groups[] = {
	"mfio28", "mfio29",
};

static const char * const pistachio_i2c1_groups[] = {
	"mfio30", "mfio31",
};

static const char * const pistachio_i2c2_groups[] = {
	"mfio32", "mfio33",
};

static const char * const pistachio_i2c3_groups[] = {
	"mfio34", "mfio35",
};

static const char * const pistachio_audio_clk_in_groups[] = {
	"mfio36",
};

static const char * const pistachio_i2s_out_groups[] = {
	"mfio36", "mfio37", "mfio38", "mfio39", "mfio40", "mfio41",
	"mfio42", "mfio43", "mfio44",
};

static const char * const pistachio_debug_raw_cca_ind_groups[] = {
	"mfio37",
};

static const char * const pistachio_debug_ed_sec20_cca_ind_groups[] = {
	"mfio38",
};

static const char * const pistachio_debug_ed_sec40_cca_ind_groups[] = {
	"mfio39",
};

static const char * const pistachio_debug_agc_done_0_groups[] = {
	"mfio40",
};

static const char * const pistachio_debug_agc_done_1_groups[] = {
	"mfio41",
};

static const char * const pistachio_debug_ed_cca_ind_groups[] = {
	"mfio42",
};

static const char * const pistachio_debug_s2l_done_groups[] = {
	"mfio43",
};

static const char * const pistachio_i2s_dac_clk_groups[] = {
	"mfio45",
};

static const char * const pistachio_audio_sync_groups[] = {
	"mfio45",
};

static const char * const pistachio_audio_trigger_groups[] = {
	"mfio46",
};

static const char * const pistachio_i2s_in_groups[] = {
	"mfio47", "mfio48", "mfio49", "mfio50", "mfio51", "mfio52",
	"mfio53", "mfio54",
};

static const char * const pistachio_uart0_groups[] = {
	"mfio55", "mfio56", "mfio57", "mfio58",
};

static const char * const pistachio_uart1_groups[] = {
	"mfio59", "mfio60", "mfio1", "mfio2",
};

static const char * const pistachio_spdif_out_groups[] = {
	"mfio61",
};

static const char * const pistachio_spdif_in_groups[] = {
	"mfio62", "mfio54",
};
static const int pistachio_spdif_in_scenarios[] = {
	PISTACHIO_PIN_MFIO(62),
	PISTACHIO_PIN_MFIO(54),
};

static const char * const pistachio_eth_groups[] = {
	"mfio63", "mfio64", "mfio65", "mfio66", "mfio67", "mfio68",
	"mfio69", "mfio70", "mfio71",
};

static const char * const pistachio_ir_groups[] = {
	"mfio72",
};

static const char * const pistachio_pwmpdm_groups[] = {
	"mfio73", "mfio74", "mfio75", "mfio76",
};

static const char * const pistachio_mips_trace_clk_groups[] = {
	"mfio15", "mfio63", "mfio73",
};

static const char * const pistachio_mips_trace_dint_groups[] = {
	"mfio16", "mfio64", "mfio74",
};
static const int pistachio_mips_trace_dint_scenarios[] = {
	PISTACHIO_PIN_MFIO(16),
	PISTACHIO_PIN_MFIO(64),
	PISTACHIO_PIN_MFIO(74),
};

static const char * const pistachio_mips_trace_trigout_groups[] = {
	"mfio17", "mfio65", "mfio75",
};

static const char * const pistachio_mips_trace_trigin_groups[] = {
	"mfio18", "mfio66", "mfio76",
};
static const int pistachio_mips_trace_trigin_scenarios[] = {
	PISTACHIO_PIN_MFIO(18),
	PISTACHIO_PIN_MFIO(66),
	PISTACHIO_PIN_MFIO(76),
};

static const char * const pistachio_mips_trace_dm_groups[] = {
	"mfio19", "mfio67", "mfio77",
};

static const char * const pistachio_mips_probe_n_groups[] = {
	"mfio20", "mfio68", "mfio78",
};
static const int pistachio_mips_probe_n_scenarios[] = {
	PISTACHIO_PIN_MFIO(20),
	PISTACHIO_PIN_MFIO(68),
	PISTACHIO_PIN_MFIO(78),
};

static const char * const pistachio_mips_trace_data_groups[] = {
	"mfio15", "mfio16", "mfio17", "mfio18", "mfio19", "mfio20",
	"mfio21", "mfio22", "mfio63", "mfio64", "mfio65", "mfio66",
	"mfio67", "mfio68", "mfio69", "mfio70", "mfio79", "mfio80",
	"mfio81", "mfio82", "mfio83", "mfio84", "mfio85", "mfio86",
};

static const char * const pistachio_sram_debug_groups[] = {
	"mfio73", "mfio74",
};

static const char * const pistachio_rom_debug_groups[] = {
	"mfio75", "mfio76",
};

static const char * const pistachio_rpu_debug_groups[] = {
	"mfio77", "mfio78",
};

static const char * const pistachio_mips_debug_groups[] = {
	"mfio79", "mfio80",
};

static const char * const pistachio_eth_debug_groups[] = {
	"mfio81", "mfio82",
};

static const char * const pistachio_usb_debug_groups[] = {
	"mfio83", "mfio84",
};

static const char * const pistachio_sdhost_debug_groups[] = {
	"mfio85", "mfio86",
};

static const char * const pistachio_socif_debug_groups[] = {
	"mfio87", "mfio88",
};

static const char * const pistachio_mdc_debug_groups[] = {
	"mfio77", "mfio78",
};

static const char * const pistachio_ddr_debug_groups[] = {
	"mfio79", "mfio80",
};

static const char * const pistachio_dreq0_groups[] = {
	"mfio81",
};

static const char * const pistachio_dreq1_groups[] = {
	"mfio82",
};

static const char * const pistachio_dreq2_groups[] = {
	"mfio87",
};

static const char * const pistachio_dreq3_groups[] = {
	"mfio88",
};

static const char * const pistachio_dreq4_groups[] = {
	"mfio89",
};

static const char * const pistachio_dreq5_groups[] = {
	"mfio89",
};

static const char * const pistachio_mips_pll_lock_groups[] = {
	"mfio83",
};

static const char * const pistachio_sys_pll_lock_groups[] = {
	"mfio84",
};

static const char * const pistachio_wifi_pll_lock_groups[] = {
	"mfio85",
};

static const char * const pistachio_bt_pll_lock_groups[] = {
	"mfio86",
};

static const char * const pistachio_rpu_v_pll_lock_groups[] = {
	"mfio87",
};

static const char * const pistachio_rpu_l_pll_lock_groups[] = {
	"mfio88",
};

static const char * const pistachio_audio_pll_lock_groups[] = {
	"mfio89",
};

#define FUNCTION(_name)							\
	{								\
		.name = #_name,						\
		.groups = pistachio_##_name##_groups,			\
		.ngroups = ARRAY_SIZE(pistachio_##_name##_groups),	\
	}

#define FUNCTION_SCENARIO(_name, _reg, _shift, _mask)			\
	{								\
		.name = #_name,						\
		.groups = pistachio_##_name##_groups,			\
		.ngroups = ARRAY_SIZE(pistachio_##_name##_groups),	\
		.scenarios = pistachio_##_name##_scenarios,		\
		.nscenarios = ARRAY_SIZE(pistachio_##_name##_scenarios),\
		.scenario_reg = _reg,					\
		.scenario_shift = _shift,				\
		.scenario_mask = _mask,					\
	}

enum pistachio_mux_option {
	PISTACHIO_FUNCTION_NONE = -1,
	PISTACHIO_FUNCTION_SPIM0,
	PISTACHIO_FUNCTION_SPIM1,
	PISTACHIO_FUNCTION_SPIS,
	PISTACHIO_FUNCTION_SDHOST,
	PISTACHIO_FUNCTION_I2C0,
	PISTACHIO_FUNCTION_I2C1,
	PISTACHIO_FUNCTION_I2C2,
	PISTACHIO_FUNCTION_I2C3,
	PISTACHIO_FUNCTION_AUDIO_CLK_IN,
	PISTACHIO_FUNCTION_I2S_OUT,
	PISTACHIO_FUNCTION_I2S_DAC_CLK,
	PISTACHIO_FUNCTION_AUDIO_SYNC,
	PISTACHIO_FUNCTION_AUDIO_TRIGGER,
	PISTACHIO_FUNCTION_I2S_IN,
	PISTACHIO_FUNCTION_UART0,
	PISTACHIO_FUNCTION_UART1,
	PISTACHIO_FUNCTION_SPDIF_OUT,
	PISTACHIO_FUNCTION_SPDIF_IN,
	PISTACHIO_FUNCTION_ETH,
	PISTACHIO_FUNCTION_IR,
	PISTACHIO_FUNCTION_PWMPDM,
	PISTACHIO_FUNCTION_MIPS_TRACE_CLK,
	PISTACHIO_FUNCTION_MIPS_TRACE_DINT,
	PISTACHIO_FUNCTION_MIPS_TRACE_TRIGOUT,
	PISTACHIO_FUNCTION_MIPS_TRACE_TRIGIN,
	PISTACHIO_FUNCTION_MIPS_TRACE_DM,
	PISTACHIO_FUNCTION_MIPS_TRACE_PROBE_N,
	PISTACHIO_FUNCTION_MIPS_TRACE_DATA,
	PISTACHIO_FUNCTION_SRAM_DEBUG,
	PISTACHIO_FUNCTION_ROM_DEBUG,
	PISTACHIO_FUNCTION_RPU_DEBUG,
	PISTACHIO_FUNCTION_MIPS_DEBUG,
	PISTACHIO_FUNCTION_ETH_DEBUG,
	PISTACHIO_FUNCTION_USB_DEBUG,
	PISTACHIO_FUNCTION_SDHOST_DEBUG,
	PISTACHIO_FUNCTION_SOCIF_DEBUG,
	PISTACHIO_FUNCTION_MDC_DEBUG,
	PISTACHIO_FUNCTION_DDR_DEBUG,
	PISTACHIO_FUNCTION_DREQ0,
	PISTACHIO_FUNCTION_DREQ1,
	PISTACHIO_FUNCTION_DREQ2,
	PISTACHIO_FUNCTION_DREQ3,
	PISTACHIO_FUNCTION_DREQ4,
	PISTACHIO_FUNCTION_DREQ5,
	PISTACHIO_FUNCTION_MIPS_PLL_LOCK,
	PISTACHIO_FUNCTION_SYS_PLL_LOCK,
	PISTACHIO_FUNCTION_WIFI_PLL_LOCK,
	PISTACHIO_FUNCTION_BT_PLL_LOCK,
	PISTACHIO_FUNCTION_RPU_V_PLL_LOCK,
	PISTACHIO_FUNCTION_RPU_L_PLL_LOCK,
	PISTACHIO_FUNCTION_AUDIO_PLL_LOCK,
	PISTACHIO_FUNCTION_DEBUG_RAW_CCA_IND,
	PISTACHIO_FUNCTION_DEBUG_ED_SEC20_CCA_IND,
	PISTACHIO_FUNCTION_DEBUG_ED_SEC40_CCA_IND,
	PISTACHIO_FUNCTION_DEBUG_AGC_DONE_0,
	PISTACHIO_FUNCTION_DEBUG_AGC_DONE_1,
	PISTACHIO_FUNCTION_DEBUG_ED_CCA_IND,
	PISTACHIO_FUNCTION_DEBUG_S2L_DONE,
};

static const struct pistachio_function pistachio_functions[] = {
	FUNCTION(spim0),
	FUNCTION(spim1),
	FUNCTION(spis),
	FUNCTION(sdhost),
	FUNCTION(i2c0),
	FUNCTION(i2c1),
	FUNCTION(i2c2),
	FUNCTION(i2c3),
	FUNCTION(audio_clk_in),
	FUNCTION(i2s_out),
	FUNCTION(i2s_dac_clk),
	FUNCTION(audio_sync),
	FUNCTION(audio_trigger),
	FUNCTION(i2s_in),
	FUNCTION(uart0),
	FUNCTION(uart1),
	FUNCTION(spdif_out),
	FUNCTION_SCENARIO(spdif_in, PADS_SCENARIO_SELECT, 0, 0x1),
	FUNCTION(eth),
	FUNCTION(ir),
	FUNCTION(pwmpdm),
	FUNCTION(mips_trace_clk),
	FUNCTION_SCENARIO(mips_trace_dint, PADS_SCENARIO_SELECT, 1, 0x3),
	FUNCTION(mips_trace_trigout),
	FUNCTION_SCENARIO(mips_trace_trigin, PADS_SCENARIO_SELECT, 3, 0x3),
	FUNCTION(mips_trace_dm),
	FUNCTION_SCENARIO(mips_probe_n, PADS_SCENARIO_SELECT, 5, 0x3),
	FUNCTION(mips_trace_data),
	FUNCTION(sram_debug),
	FUNCTION(rom_debug),
	FUNCTION(rpu_debug),
	FUNCTION(mips_debug),
	FUNCTION(eth_debug),
	FUNCTION(usb_debug),
	FUNCTION(sdhost_debug),
	FUNCTION(socif_debug),
	FUNCTION(mdc_debug),
	FUNCTION(ddr_debug),
	FUNCTION(dreq0),
	FUNCTION(dreq1),
	FUNCTION(dreq2),
	FUNCTION(dreq3),
	FUNCTION(dreq4),
	FUNCTION(dreq5),
	FUNCTION(mips_pll_lock),
	FUNCTION(sys_pll_lock),
	FUNCTION(wifi_pll_lock),
	FUNCTION(bt_pll_lock),
	FUNCTION(rpu_v_pll_lock),
	FUNCTION(rpu_l_pll_lock),
	FUNCTION(audio_pll_lock),
	FUNCTION(debug_raw_cca_ind),
	FUNCTION(debug_ed_sec20_cca_ind),
	FUNCTION(debug_ed_sec40_cca_ind),
	FUNCTION(debug_agc_done_0),
	FUNCTION(debug_agc_done_1),
	FUNCTION(debug_ed_cca_ind),
	FUNCTION(debug_s2l_done),
};

#define PIN_GROUP(_pin, _name)					\
	{							\
		.name = #_name,					\
		.pin = PISTACHIO_PIN_##_pin,			\
		.mux_option = {					\
			PISTACHIO_FUNCTION_NONE,		\
			PISTACHIO_FUNCTION_NONE,		\
			PISTACHIO_FUNCTION_NONE,		\
		},						\
		.mux_reg = -1,					\
		.mux_shift = -1,				\
		.mux_mask = -1,					\
	}

#define MFIO_PIN_GROUP(_pin, _func)				\
	{							\
		.name = "mfio" #_pin,				\
		.pin = PISTACHIO_PIN_MFIO(_pin),		\
		.mux_option = {					\
			PISTACHIO_FUNCTION_##_func,		\
			PISTACHIO_FUNCTION_NONE,		\
			PISTACHIO_FUNCTION_NONE,		\
		},						\
		.mux_reg = -1,					\
		.mux_shift = -1,				\
		.mux_mask = -1,					\
	}

#define MFIO_MUX_PIN_GROUP(_pin, _f0, _f1, _f2, _reg, _shift, _mask)	\
	{								\
		.name = "mfio" #_pin,					\
		.pin = PISTACHIO_PIN_MFIO(_pin),			\
		.mux_option = {						\
			PISTACHIO_FUNCTION_##_f0,			\
			PISTACHIO_FUNCTION_##_f1,			\
			PISTACHIO_FUNCTION_##_f2,			\
		},							\
		.mux_reg = _reg,					\
		.mux_shift = _shift,					\
		.mux_mask = _mask,					\
	}

static const struct pistachio_pin_group pistachio_groups[] = {
	MFIO_PIN_GROUP(0, SPIM1),
	MFIO_MUX_PIN_GROUP(1, SPIM1, SPIM0, UART1,
			   PADS_FUNCTION_SELECT0, 0, 0x3),
	MFIO_MUX_PIN_GROUP(2, SPIM1, SPIM0, UART1,
			   PADS_FUNCTION_SELECT0, 2, 0x3),
	MFIO_PIN_GROUP(3, SPIM1),
	MFIO_PIN_GROUP(4, SPIM1),
	MFIO_PIN_GROUP(5, SPIM1),
	MFIO_PIN_GROUP(6, SPIM1),
	MFIO_PIN_GROUP(7, SPIM1),
	MFIO_PIN_GROUP(8, SPIM0),
	MFIO_PIN_GROUP(9, SPIM0),
	MFIO_PIN_GROUP(10, SPIM0),
	MFIO_PIN_GROUP(11, SPIS),
	MFIO_PIN_GROUP(12, SPIS),
	MFIO_PIN_GROUP(13, SPIS),
	MFIO_PIN_GROUP(14, SPIS),
	MFIO_MUX_PIN_GROUP(15, SDHOST, MIPS_TRACE_CLK, MIPS_TRACE_DATA,
			   PADS_FUNCTION_SELECT0, 4, 0x3),
	MFIO_MUX_PIN_GROUP(16, SDHOST, MIPS_TRACE_DINT, MIPS_TRACE_DATA,
			   PADS_FUNCTION_SELECT0, 6, 0x3),
	MFIO_MUX_PIN_GROUP(17, SDHOST, MIPS_TRACE_TRIGOUT, MIPS_TRACE_DATA,
			   PADS_FUNCTION_SELECT0, 8, 0x3),
	MFIO_MUX_PIN_GROUP(18, SDHOST, MIPS_TRACE_TRIGIN, MIPS_TRACE_DATA,
			   PADS_FUNCTION_SELECT0, 10, 0x3),
	MFIO_MUX_PIN_GROUP(19, SDHOST, MIPS_TRACE_DM, MIPS_TRACE_DATA,
			   PADS_FUNCTION_SELECT0, 12, 0x3),
	MFIO_MUX_PIN_GROUP(20, SDHOST, MIPS_TRACE_PROBE_N, MIPS_TRACE_DATA,
			   PADS_FUNCTION_SELECT0, 14, 0x3),
	MFIO_MUX_PIN_GROUP(21, SDHOST, NONE, MIPS_TRACE_DATA,
			   PADS_FUNCTION_SELECT0, 16, 0x3),
	MFIO_MUX_PIN_GROUP(22, SDHOST, NONE, MIPS_TRACE_DATA,
			   PADS_FUNCTION_SELECT0, 18, 0x3),
	MFIO_PIN_GROUP(23, SDHOST),
	MFIO_PIN_GROUP(24, SDHOST),
	MFIO_PIN_GROUP(25, SDHOST),
	MFIO_PIN_GROUP(26, SDHOST),
	MFIO_PIN_GROUP(27, SDHOST),
	MFIO_MUX_PIN_GROUP(28, I2C0, SPIM0, NONE,
			   PADS_FUNCTION_SELECT0, 20, 0x1),
	MFIO_MUX_PIN_GROUP(29, I2C0, SPIM0, NONE,
			   PADS_FUNCTION_SELECT0, 21, 0x1),
	MFIO_MUX_PIN_GROUP(30, I2C1, SPIM0, NONE,
			   PADS_FUNCTION_SELECT0, 22, 0x1),
	MFIO_MUX_PIN_GROUP(31, I2C1, SPIM1, NONE,
			   PADS_FUNCTION_SELECT0, 23, 0x1),
	MFIO_PIN_GROUP(32, I2C2),
	MFIO_PIN_GROUP(33, I2C2),
	MFIO_PIN_GROUP(34, I2C3),
	MFIO_PIN_GROUP(35, I2C3),
	MFIO_MUX_PIN_GROUP(36, I2S_OUT, AUDIO_CLK_IN, NONE,
			   PADS_FUNCTION_SELECT0, 24, 0x1),
	MFIO_MUX_PIN_GROUP(37, I2S_OUT, DEBUG_RAW_CCA_IND, NONE,
			   PADS_FUNCTION_SELECT0, 25, 0x1),
	MFIO_MUX_PIN_GROUP(38, I2S_OUT, DEBUG_ED_SEC20_CCA_IND, NONE,
			   PADS_FUNCTION_SELECT0, 26, 0x1),
	MFIO_MUX_PIN_GROUP(39, I2S_OUT, DEBUG_ED_SEC40_CCA_IND, NONE,
			   PADS_FUNCTION_SELECT0, 27, 0x1),
	MFIO_MUX_PIN_GROUP(40, I2S_OUT, DEBUG_AGC_DONE_0, NONE,
			   PADS_FUNCTION_SELECT0, 28, 0x1),
	MFIO_MUX_PIN_GROUP(41, I2S_OUT, DEBUG_AGC_DONE_1, NONE,
			   PADS_FUNCTION_SELECT0, 29, 0x1),
	MFIO_MUX_PIN_GROUP(42, I2S_OUT, DEBUG_ED_CCA_IND, NONE,
			   PADS_FUNCTION_SELECT0, 30, 0x1),
	MFIO_MUX_PIN_GROUP(43, I2S_OUT, DEBUG_S2L_DONE, NONE,
			   PADS_FUNCTION_SELECT0, 31, 0x1),
	MFIO_PIN_GROUP(44, I2S_OUT),
	MFIO_MUX_PIN_GROUP(45, I2S_DAC_CLK, AUDIO_SYNC, NONE,
			   PADS_FUNCTION_SELECT1, 0, 0x1),
	MFIO_PIN_GROUP(46, AUDIO_TRIGGER),
	MFIO_PIN_GROUP(47, I2S_IN),
	MFIO_PIN_GROUP(48, I2S_IN),
	MFIO_PIN_GROUP(49, I2S_IN),
	MFIO_PIN_GROUP(50, I2S_IN),
	MFIO_PIN_GROUP(51, I2S_IN),
	MFIO_PIN_GROUP(52, I2S_IN),
	MFIO_PIN_GROUP(53, I2S_IN),
	MFIO_MUX_PIN_GROUP(54, I2S_IN, NONE, SPDIF_IN,
			   PADS_FUNCTION_SELECT1, 1, 0x3),
	MFIO_MUX_PIN_GROUP(55, UART0, SPIM0, SPIM1,
			   PADS_FUNCTION_SELECT1, 3, 0x3),
	MFIO_MUX_PIN_GROUP(56, UART0, SPIM0, SPIM1,
			   PADS_FUNCTION_SELECT1, 5, 0x3),
	MFIO_MUX_PIN_GROUP(57, UART0, SPIM0, SPIM1,
			   PADS_FUNCTION_SELECT1, 7, 0x3),
	MFIO_MUX_PIN_GROUP(58, UART0, SPIM1, NONE,
			   PADS_FUNCTION_SELECT1, 9, 0x1),
	MFIO_PIN_GROUP(59, UART1),
	MFIO_PIN_GROUP(60, UART1),
	MFIO_PIN_GROUP(61, SPDIF_OUT),
	MFIO_PIN_GROUP(62, SPDIF_IN),
	MFIO_MUX_PIN_GROUP(63, ETH, MIPS_TRACE_CLK, MIPS_TRACE_DATA,
			   PADS_FUNCTION_SELECT1, 10, 0x3),
	MFIO_MUX_PIN_GROUP(64, ETH, MIPS_TRACE_DINT, MIPS_TRACE_DATA,
			   PADS_FUNCTION_SELECT1, 12, 0x3),
	MFIO_MUX_PIN_GROUP(65, ETH, MIPS_TRACE_TRIGOUT, MIPS_TRACE_DATA,
			   PADS_FUNCTION_SELECT1, 14, 0x3),
	MFIO_MUX_PIN_GROUP(66, ETH, MIPS_TRACE_TRIGIN, MIPS_TRACE_DATA,
			   PADS_FUNCTION_SELECT1, 16, 0x3),
	MFIO_MUX_PIN_GROUP(67, ETH, MIPS_TRACE_DM, MIPS_TRACE_DATA,
			   PADS_FUNCTION_SELECT1, 18, 0x3),
	MFIO_MUX_PIN_GROUP(68, ETH, MIPS_TRACE_PROBE_N, MIPS_TRACE_DATA,
			   PADS_FUNCTION_SELECT1, 20, 0x3),
	MFIO_MUX_PIN_GROUP(69, ETH, NONE, MIPS_TRACE_DATA,
			   PADS_FUNCTION_SELECT1, 22, 0x3),
	MFIO_MUX_PIN_GROUP(70, ETH, NONE, MIPS_TRACE_DATA,
			   PADS_FUNCTION_SELECT1, 24, 0x3),
	MFIO_PIN_GROUP(71, ETH),
	MFIO_PIN_GROUP(72, IR),
	MFIO_MUX_PIN_GROUP(73, PWMPDM, MIPS_TRACE_CLK, SRAM_DEBUG,
			   PADS_FUNCTION_SELECT1, 26, 0x3),
	MFIO_MUX_PIN_GROUP(74, PWMPDM, MIPS_TRACE_DINT, SRAM_DEBUG,
			   PADS_FUNCTION_SELECT1, 28, 0x3),
	MFIO_MUX_PIN_GROUP(75, PWMPDM, MIPS_TRACE_TRIGOUT, ROM_DEBUG,
			   PADS_FUNCTION_SELECT1, 30, 0x3),
	MFIO_MUX_PIN_GROUP(76, PWMPDM, MIPS_TRACE_TRIGIN, ROM_DEBUG,
			   PADS_FUNCTION_SELECT2, 0, 0x3),
	MFIO_MUX_PIN_GROUP(77, MDC_DEBUG, MIPS_TRACE_DM, RPU_DEBUG,
			   PADS_FUNCTION_SELECT2, 2, 0x3),
	MFIO_MUX_PIN_GROUP(78, MDC_DEBUG, MIPS_TRACE_PROBE_N, RPU_DEBUG,
			   PADS_FUNCTION_SELECT2, 4, 0x3),
	MFIO_MUX_PIN_GROUP(79, DDR_DEBUG, MIPS_TRACE_DATA, MIPS_DEBUG,
			   PADS_FUNCTION_SELECT2, 6, 0x3),
	MFIO_MUX_PIN_GROUP(80, DDR_DEBUG, MIPS_TRACE_DATA, MIPS_DEBUG,
			   PADS_FUNCTION_SELECT2, 8, 0x3),
	MFIO_MUX_PIN_GROUP(81, DREQ0, MIPS_TRACE_DATA, ETH_DEBUG,
			   PADS_FUNCTION_SELECT2, 10, 0x3),
	MFIO_MUX_PIN_GROUP(82, DREQ1, MIPS_TRACE_DATA, ETH_DEBUG,
			   PADS_FUNCTION_SELECT2, 12, 0x3),
	MFIO_MUX_PIN_GROUP(83, MIPS_PLL_LOCK, MIPS_TRACE_DATA, USB_DEBUG,
			   PADS_FUNCTION_SELECT2, 14, 0x3),
	MFIO_MUX_PIN_GROUP(84, SYS_PLL_LOCK, MIPS_TRACE_DATA, USB_DEBUG,
			   PADS_FUNCTION_SELECT2, 16, 0x3),
	MFIO_MUX_PIN_GROUP(85, WIFI_PLL_LOCK, MIPS_TRACE_DATA, SDHOST_DEBUG,
			   PADS_FUNCTION_SELECT2, 18, 0x3),
	MFIO_MUX_PIN_GROUP(86, BT_PLL_LOCK, MIPS_TRACE_DATA, SDHOST_DEBUG,
			   PADS_FUNCTION_SELECT2, 20, 0x3),
	MFIO_MUX_PIN_GROUP(87, RPU_V_PLL_LOCK, DREQ2, SOCIF_DEBUG,
			   PADS_FUNCTION_SELECT2, 22, 0x3),
	MFIO_MUX_PIN_GROUP(88, RPU_L_PLL_LOCK, DREQ3, SOCIF_DEBUG,
			   PADS_FUNCTION_SELECT2, 24, 0x3),
	MFIO_MUX_PIN_GROUP(89, AUDIO_PLL_LOCK, DREQ4, DREQ5,
			   PADS_FUNCTION_SELECT2, 26, 0x3),
	PIN_GROUP(TCK, "tck"),
	PIN_GROUP(TRSTN, "trstn"),
	PIN_GROUP(TDI, "tdi"),
	PIN_GROUP(TMS, "tms"),
	PIN_GROUP(TDO, "tdo"),
	PIN_GROUP(JTAG_COMPLY, "jtag_comply"),
	PIN_GROUP(SAFE_MODE, "safe_mode"),
	PIN_GROUP(POR_DISABLE, "por_disable"),
	PIN_GROUP(RESETN, "resetn"),
};

static inline u32 pctl_readl(struct pistachio_pinctrl *pctl, u32 reg)
{
	return readl(pctl->base + reg);
}

static inline void pctl_writel(struct pistachio_pinctrl *pctl, u32 val, u32 reg)
{
	writel(val, pctl->base + reg);
}

static inline struct pistachio_gpio_bank *gc_to_bank(struct gpio_chip *gc)
{
	return container_of(gc, struct pistachio_gpio_bank, gpio_chip);
}

static inline struct pistachio_gpio_bank *irqd_to_bank(struct irq_data *d)
{
	return gc_to_bank(irq_data_get_irq_chip_data(d));
}

static inline u32 gpio_readl(struct pistachio_gpio_bank *bank, u32 reg)
{
	return readl(bank->base + reg);
}

static inline void gpio_writel(struct pistachio_gpio_bank *bank, u32 val,
			       u32 reg)
{
	writel(val, bank->base + reg);
}

static inline void gpio_mask_writel(struct pistachio_gpio_bank *bank,
				    u32 reg, unsigned int bit, u32 val)
{
	/*
	 * For most of the GPIO registers, bit 16 + X must be set in order to
	 * write bit X.
	 */
	gpio_writel(bank, (0x10000 | val) << bit, reg);
}

static inline void gpio_enable(struct pistachio_gpio_bank *bank,
			       unsigned offset)
{
	gpio_mask_writel(bank, GPIO_BIT_EN, offset, 1);
}

static inline void gpio_disable(struct pistachio_gpio_bank *bank,
				unsigned offset)
{
	gpio_mask_writel(bank, GPIO_BIT_EN, offset, 0);
}

static int pistachio_pinctrl_get_groups_count(struct pinctrl_dev *pctldev)
{
	struct pistachio_pinctrl *pctl = pinctrl_dev_get_drvdata(pctldev);

	return pctl->ngroups;
}

static const char *pistachio_pinctrl_get_group_name(struct pinctrl_dev *pctldev,
						    unsigned group)
{
	struct pistachio_pinctrl *pctl = pinctrl_dev_get_drvdata(pctldev);

	return pctl->groups[group].name;
}

static int pistachio_pinctrl_get_group_pins(struct pinctrl_dev *pctldev,
					    unsigned group,
					    const unsigned **pins,
					    unsigned *num_pins)
{
	struct pistachio_pinctrl *pctl = pinctrl_dev_get_drvdata(pctldev);

	*pins = &pctl->groups[group].pin;
	*num_pins = 1;

	return 0;
}

static const struct pinctrl_ops pistachio_pinctrl_ops = {
	.get_groups_count = pistachio_pinctrl_get_groups_count,
	.get_group_name = pistachio_pinctrl_get_group_name,
	.get_group_pins = pistachio_pinctrl_get_group_pins,
	.dt_node_to_map = pinconf_generic_dt_node_to_map_pin,
	.dt_free_map = pinctrl_utils_dt_free_map,
};

static int pistachio_pinmux_get_functions_count(struct pinctrl_dev *pctldev)
{
	struct pistachio_pinctrl *pctl = pinctrl_dev_get_drvdata(pctldev);

	return pctl->nfunctions;
}

static const char *
pistachio_pinmux_get_function_name(struct pinctrl_dev *pctldev, unsigned func)
{
	struct pistachio_pinctrl *pctl = pinctrl_dev_get_drvdata(pctldev);

	return pctl->functions[func].name;
}

static int pistachio_pinmux_get_function_groups(struct pinctrl_dev *pctldev,
						unsigned func,
						const char * const **groups,
						unsigned * const num_groups)
{
	struct pistachio_pinctrl *pctl = pinctrl_dev_get_drvdata(pctldev);

	*groups = pctl->functions[func].groups;
	*num_groups = pctl->functions[func].ngroups;

	return 0;
}

static int pistachio_pinmux_enable(struct pinctrl_dev *pctldev,
				   unsigned func, unsigned group)
{
	struct pistachio_pinctrl *pctl = pinctrl_dev_get_drvdata(pctldev);
	const struct pistachio_pin_group *pg = &pctl->groups[group];
	const struct pistachio_function *pf = &pctl->functions[func];
	struct pinctrl_gpio_range *range;
	unsigned int i;
	u32 val;

	if (pg->mux_reg > 0) {
		for (i = 0; i < ARRAY_SIZE(pg->mux_option); i++) {
			if (pg->mux_option[i] == func)
				break;
		}
		if (i == ARRAY_SIZE(pg->mux_option)) {
			dev_err(pctl->dev, "Cannot mux pin %u to function %u\n",
				group, func);
			return -EINVAL;
		}

		val = pctl_readl(pctl, pg->mux_reg);
		val &= ~(pg->mux_mask << pg->mux_shift);
		val |= i << pg->mux_shift;
		pctl_writel(pctl, val, pg->mux_reg);

		if (pf->scenarios) {
			for (i = 0; i < pf->nscenarios; i++) {
				if (pf->scenarios[i] == group)
					break;
			}
			if (WARN_ON(i == pf->nscenarios))
				return -EINVAL;

			val = pctl_readl(pctl, pf->scenario_reg);
			val &= ~(pf->scenario_mask << pf->scenario_shift);
			val |= i << pf->scenario_shift;
			pctl_writel(pctl, val, pf->scenario_reg);
		}
	}

	range = pinctrl_find_gpio_range_from_pin(pctl->pctldev, pg->pin);
	if (range)
		gpio_disable(gc_to_bank(range->gc), pg->pin - range->pin_base);

	return 0;
}

static const struct pinmux_ops pistachio_pinmux_ops = {
	.get_functions_count = pistachio_pinmux_get_functions_count,
	.get_function_name = pistachio_pinmux_get_function_name,
	.get_function_groups = pistachio_pinmux_get_function_groups,
	.set_mux = pistachio_pinmux_enable,
};

static int pistachio_pinconf_get(struct pinctrl_dev *pctldev, unsigned pin,
				 unsigned long *config)
{
	struct pistachio_pinctrl *pctl = pinctrl_dev_get_drvdata(pctldev);
	enum pin_config_param param = pinconf_to_config_param(*config);
	u32 val, arg;

	switch (param) {
	case PIN_CONFIG_INPUT_SCHMITT_ENABLE:
		val = pctl_readl(pctl, PADS_SCHMITT_EN_REG(pin));
		arg = !!(val & PADS_SCHMITT_EN_BIT(pin));
		break;
	case PIN_CONFIG_BIAS_HIGH_IMPEDANCE:
		val = pctl_readl(pctl, PADS_PU_PD_REG(pin)) >>
			PADS_PU_PD_SHIFT(pin);
		arg = (val & PADS_PU_PD_MASK) == PADS_PU_PD_HIGHZ;
		break;
	case PIN_CONFIG_BIAS_PULL_UP:
		val = pctl_readl(pctl, PADS_PU_PD_REG(pin)) >>
			PADS_PU_PD_SHIFT(pin);
		arg = (val & PADS_PU_PD_MASK) == PADS_PU_PD_UP;
		break;
	case PIN_CONFIG_BIAS_PULL_DOWN:
		val = pctl_readl(pctl, PADS_PU_PD_REG(pin)) >>
			PADS_PU_PD_SHIFT(pin);
		arg = (val & PADS_PU_PD_MASK) == PADS_PU_PD_DOWN;
		break;
	case PIN_CONFIG_BIAS_BUS_HOLD:
		val = pctl_readl(pctl, PADS_PU_PD_REG(pin)) >>
			PADS_PU_PD_SHIFT(pin);
		arg = (val & PADS_PU_PD_MASK) == PADS_PU_PD_BUS;
		break;
	case PIN_CONFIG_SLEW_RATE:
		val = pctl_readl(pctl, PADS_SLEW_RATE_REG(pin));
		arg = !!(val & PADS_SLEW_RATE_BIT(pin));
		break;
	case PIN_CONFIG_DRIVE_STRENGTH:
		val = pctl_readl(pctl, PADS_DRIVE_STRENGTH_REG(pin)) >>
			PADS_DRIVE_STRENGTH_SHIFT(pin);
		switch (val & PADS_DRIVE_STRENGTH_MASK) {
		case PADS_DRIVE_STRENGTH_2MA:
			arg = 2;
			break;
		case PADS_DRIVE_STRENGTH_4MA:
			arg = 4;
			break;
		case PADS_DRIVE_STRENGTH_8MA:
			arg = 8;
			break;
		case PADS_DRIVE_STRENGTH_12MA:
		default:
			arg = 12;
			break;
		}
		break;
	default:
		dev_dbg(pctl->dev, "Property %u not supported\n", param);
		return -ENOTSUPP;
	}

	*config = pinconf_to_config_packed(param, arg);

	return 0;
}

static int pistachio_pinconf_set(struct pinctrl_dev *pctldev, unsigned pin,
				 unsigned long *configs, unsigned num_configs)
{
	struct pistachio_pinctrl *pctl = pinctrl_dev_get_drvdata(pctldev);
	enum pin_config_param param;
	u32 drv, val, arg;
	unsigned int i;

	for (i = 0; i < num_configs; i++) {
		param = pinconf_to_config_param(configs[i]);
		arg = pinconf_to_config_argument(configs[i]);

		switch (param) {
		case PIN_CONFIG_INPUT_SCHMITT_ENABLE:
			val = pctl_readl(pctl, PADS_SCHMITT_EN_REG(pin));
			if (arg)
				val |= PADS_SCHMITT_EN_BIT(pin);
			else
				val &= ~PADS_SCHMITT_EN_BIT(pin);
			pctl_writel(pctl, val, PADS_SCHMITT_EN_REG(pin));
			break;
		case PIN_CONFIG_BIAS_HIGH_IMPEDANCE:
			val = pctl_readl(pctl, PADS_PU_PD_REG(pin));
			val &= ~(PADS_PU_PD_MASK << PADS_PU_PD_SHIFT(pin));
			val |= PADS_PU_PD_HIGHZ << PADS_PU_PD_SHIFT(pin);
			pctl_writel(pctl, val, PADS_PU_PD_REG(pin));
			break;
		case PIN_CONFIG_BIAS_PULL_UP:
			val = pctl_readl(pctl, PADS_PU_PD_REG(pin));
			val &= ~(PADS_PU_PD_MASK << PADS_PU_PD_SHIFT(pin));
			val |= PADS_PU_PD_UP << PADS_PU_PD_SHIFT(pin);
			pctl_writel(pctl, val, PADS_PU_PD_REG(pin));
			break;
		case PIN_CONFIG_BIAS_PULL_DOWN:
			val = pctl_readl(pctl, PADS_PU_PD_REG(pin));
			val &= ~(PADS_PU_PD_MASK << PADS_PU_PD_SHIFT(pin));
			val |= PADS_PU_PD_DOWN << PADS_PU_PD_SHIFT(pin);
			pctl_writel(pctl, val, PADS_PU_PD_REG(pin));
			break;
		case PIN_CONFIG_BIAS_BUS_HOLD:
			val = pctl_readl(pctl, PADS_PU_PD_REG(pin));
			val &= ~(PADS_PU_PD_MASK << PADS_PU_PD_SHIFT(pin));
			val |= PADS_PU_PD_BUS << PADS_PU_PD_SHIFT(pin);
			pctl_writel(pctl, val, PADS_PU_PD_REG(pin));
			break;
		case PIN_CONFIG_SLEW_RATE:
			val = pctl_readl(pctl, PADS_SLEW_RATE_REG(pin));
			if (arg)
				val |= PADS_SLEW_RATE_BIT(pin);
			else
				val &= ~PADS_SLEW_RATE_BIT(pin);
			pctl_writel(pctl, val, PADS_SLEW_RATE_REG(pin));
			break;
		case PIN_CONFIG_DRIVE_STRENGTH:
			val = pctl_readl(pctl, PADS_DRIVE_STRENGTH_REG(pin));
			val &= ~(PADS_DRIVE_STRENGTH_MASK <<
				 PADS_DRIVE_STRENGTH_SHIFT(pin));
			switch (arg) {
			case 2:
				drv = PADS_DRIVE_STRENGTH_2MA;
				break;
			case 4:
				drv = PADS_DRIVE_STRENGTH_4MA;
				break;
			case 8:
				drv = PADS_DRIVE_STRENGTH_8MA;
				break;
			case 12:
				drv = PADS_DRIVE_STRENGTH_12MA;
				break;
			default:
				dev_err(pctl->dev,
					"Drive strength %umA not supported\n",
					arg);
				return -EINVAL;
			}
			val |= drv << PADS_DRIVE_STRENGTH_SHIFT(pin);
			pctl_writel(pctl, val, PADS_DRIVE_STRENGTH_REG(pin));
			break;
		default:
			dev_err(pctl->dev, "Property %u not supported\n",
				param);
			return -ENOTSUPP;
		}
	}

	return 0;
}

static const struct pinconf_ops pistachio_pinconf_ops = {
	.pin_config_get = pistachio_pinconf_get,
	.pin_config_set = pistachio_pinconf_set,
	.is_generic = true,
};

static struct pinctrl_desc pistachio_pinctrl_desc = {
	.name = "pistachio-pinctrl",
	.pctlops = &pistachio_pinctrl_ops,
	.pmxops = &pistachio_pinmux_ops,
	.confops = &pistachio_pinconf_ops,
};

static int pistachio_gpio_request(struct gpio_chip *chip, unsigned offset)
{
	return pinctrl_request_gpio(chip->base + offset);
}

static void pistachio_gpio_free(struct gpio_chip *chip, unsigned offset)
{
	pinctrl_free_gpio(chip->base + offset);
}

static int pistachio_gpio_get_direction(struct gpio_chip *chip, unsigned offset)
{
	struct pistachio_gpio_bank *bank = gc_to_bank(chip);

	return !(gpio_readl(bank, GPIO_OUTPUT_EN) & BIT(offset));
}

static int pistachio_gpio_get(struct gpio_chip *chip, unsigned offset)
{
	struct pistachio_gpio_bank *bank = gc_to_bank(chip);
	u32 reg;

	if (gpio_readl(bank, GPIO_OUTPUT_EN) & BIT(offset))
		reg = GPIO_OUTPUT;
	else
		reg = GPIO_INPUT;

	return !!(gpio_readl(bank, reg) & BIT(offset));
}

static void pistachio_gpio_set(struct gpio_chip *chip, unsigned offset,
			       int value)
{
	struct pistachio_gpio_bank *bank = gc_to_bank(chip);

	gpio_mask_writel(bank, GPIO_OUTPUT, offset, !!value);
}

static int pistachio_gpio_direction_input(struct gpio_chip *chip,
					  unsigned offset)
{
	struct pistachio_gpio_bank *bank = gc_to_bank(chip);

	gpio_mask_writel(bank, GPIO_OUTPUT_EN, offset, 0);
	gpio_enable(bank, offset);

	return 0;
}

static int pistachio_gpio_direction_output(struct gpio_chip *chip,
					   unsigned offset, int value)
{
	struct pistachio_gpio_bank *bank = gc_to_bank(chip);

	pistachio_gpio_set(chip, offset, value);
	gpio_mask_writel(bank, GPIO_OUTPUT_EN, offset, 1);
	gpio_enable(bank, offset);

	return 0;
}

static void pistachio_gpio_irq_ack(struct irq_data *data)
{
	struct pistachio_gpio_bank *bank = irqd_to_bank(data);

	gpio_mask_writel(bank, GPIO_INTERRUPT_STATUS, data->hwirq, 0);
}

static void pistachio_gpio_irq_mask(struct irq_data *data)
{
	struct pistachio_gpio_bank *bank = irqd_to_bank(data);

	gpio_mask_writel(bank, GPIO_INTERRUPT_EN, data->hwirq, 0);
}

static void pistachio_gpio_irq_unmask(struct irq_data *data)
{
	struct pistachio_gpio_bank *bank = irqd_to_bank(data);

	gpio_mask_writel(bank, GPIO_INTERRUPT_EN, data->hwirq, 1);
}

static unsigned int pistachio_gpio_irq_startup(struct irq_data *data)
{
	struct gpio_chip *chip = irq_data_get_irq_chip_data(data);

	pistachio_gpio_direction_input(chip, data->hwirq);
	pistachio_gpio_irq_unmask(data);

	return 0;
}

static int pistachio_gpio_irq_set_type(struct irq_data *data, unsigned int type)
{
	struct pistachio_gpio_bank *bank = irqd_to_bank(data);

	switch (type & IRQ_TYPE_SENSE_MASK) {
	case IRQ_TYPE_EDGE_RISING:
		gpio_mask_writel(bank, GPIO_INPUT_POLARITY, data->hwirq, 1);
		gpio_mask_writel(bank, GPIO_INTERRUPT_TYPE, data->hwirq,
				 GPIO_INTERRUPT_TYPE_EDGE);
		gpio_mask_writel(bank, GPIO_INTERRUPT_EDGE, data->hwirq,
				 GPIO_INTERRUPT_EDGE_SINGLE);
		break;
	case IRQ_TYPE_EDGE_FALLING:
		gpio_mask_writel(bank, GPIO_INPUT_POLARITY, data->hwirq, 0);
		gpio_mask_writel(bank, GPIO_INTERRUPT_TYPE, data->hwirq,
				 GPIO_INTERRUPT_TYPE_EDGE);
		gpio_mask_writel(bank, GPIO_INTERRUPT_EDGE, data->hwirq,
				 GPIO_INTERRUPT_EDGE_SINGLE);
		break;
	case IRQ_TYPE_EDGE_BOTH:
		gpio_mask_writel(bank, GPIO_INTERRUPT_TYPE, data->hwirq,
				 GPIO_INTERRUPT_TYPE_EDGE);
		gpio_mask_writel(bank, GPIO_INTERRUPT_EDGE, data->hwirq,
				 GPIO_INTERRUPT_EDGE_DUAL);
		break;
	case IRQ_TYPE_LEVEL_HIGH:
		gpio_mask_writel(bank, GPIO_INPUT_POLARITY, data->hwirq, 1);
		gpio_mask_writel(bank, GPIO_INTERRUPT_TYPE, data->hwirq,
				 GPIO_INTERRUPT_TYPE_LEVEL);
		break;
	case IRQ_TYPE_LEVEL_LOW:
		gpio_mask_writel(bank, GPIO_INPUT_POLARITY, data->hwirq, 0);
		gpio_mask_writel(bank, GPIO_INTERRUPT_TYPE, data->hwirq,
				 GPIO_INTERRUPT_TYPE_LEVEL);
		break;
	default:
		return -EINVAL;
	}

	if (type & IRQ_TYPE_LEVEL_MASK)
		irq_set_handler_locked(data, handle_level_irq);
	else
		irq_set_handler_locked(data, handle_edge_irq);

	return 0;
}

<<<<<<< HEAD
static void pistachio_gpio_irq_handler(unsigned int __irq,
				       struct irq_desc *desc)
{
	unsigned int irq = irq_desc_get_irq(desc);
=======
static void pistachio_gpio_irq_handler(struct irq_desc *desc)
{
>>>>>>> 9f30a04d
	struct gpio_chip *gc = irq_desc_get_handler_data(desc);
	struct pistachio_gpio_bank *bank = gc_to_bank(gc);
	struct irq_chip *chip = irq_desc_get_chip(desc);
	unsigned long pending;
	unsigned int pin;

	chained_irq_enter(chip, desc);
	pending = gpio_readl(bank, GPIO_INTERRUPT_STATUS) &
		gpio_readl(bank, GPIO_INTERRUPT_EN);
	for_each_set_bit(pin, &pending, 16)
		generic_handle_irq(irq_linear_revmap(gc->irqdomain, pin));
	chained_irq_exit(chip, desc);
}

#define GPIO_BANK(_bank, _pin_base, _npins)				\
	{								\
		.pin_base = _pin_base,					\
		.npins = _npins,					\
		.gpio_chip = {						\
			.label = "GPIO" #_bank,				\
			.request = pistachio_gpio_request,		\
			.free = pistachio_gpio_free,			\
			.get_direction = pistachio_gpio_get_direction,	\
			.direction_input = pistachio_gpio_direction_input, \
			.direction_output = pistachio_gpio_direction_output, \
			.get = pistachio_gpio_get,			\
			.set = pistachio_gpio_set,			\
			.base = _pin_base,				\
			.ngpio = _npins,				\
		},							\
		.irq_chip = {						\
			.name = "GPIO" #_bank,				\
			.irq_startup = pistachio_gpio_irq_startup,	\
			.irq_ack = pistachio_gpio_irq_ack,		\
			.irq_mask = pistachio_gpio_irq_mask,		\
			.irq_unmask = pistachio_gpio_irq_unmask,	\
			.irq_set_type = pistachio_gpio_irq_set_type,	\
		},							\
	}

static struct pistachio_gpio_bank pistachio_gpio_banks[] = {
	GPIO_BANK(0, PISTACHIO_PIN_MFIO(0), 16),
	GPIO_BANK(1, PISTACHIO_PIN_MFIO(16), 16),
	GPIO_BANK(2, PISTACHIO_PIN_MFIO(32), 16),
	GPIO_BANK(3, PISTACHIO_PIN_MFIO(48), 16),
	GPIO_BANK(4, PISTACHIO_PIN_MFIO(64), 16),
	GPIO_BANK(5, PISTACHIO_PIN_MFIO(80), 10),
};

static int pistachio_gpio_register(struct pistachio_pinctrl *pctl)
{
	struct device_node *node = pctl->dev->of_node;
	struct pistachio_gpio_bank *bank;
	unsigned int i;
	int irq, ret = 0;

	for (i = 0; i < pctl->nbanks; i++) {
		char child_name[sizeof("gpioXX")];
		struct device_node *child;

		snprintf(child_name, sizeof(child_name), "gpio%d", i);
		child = of_get_child_by_name(node, child_name);
		if (!child) {
			dev_err(pctl->dev, "No node for bank %u\n", i);
			ret = -ENODEV;
			goto err;
		}

		if (!of_find_property(child, "gpio-controller", NULL)) {
			dev_err(pctl->dev,
				"No gpio-controller property for bank %u\n", i);
			ret = -ENODEV;
			goto err;
		}

		irq = irq_of_parse_and_map(child, 0);
		if (irq < 0) {
			dev_err(pctl->dev, "No IRQ for bank %u: %d\n", i, irq);
			ret = irq;
			goto err;
		}

		bank = &pctl->gpio_banks[i];
		bank->pctl = pctl;
		bank->base = pctl->base + GPIO_BANK_BASE(i);

		bank->gpio_chip.dev = pctl->dev;
		bank->gpio_chip.of_node = child;
		ret = gpiochip_add(&bank->gpio_chip);
		if (ret < 0) {
			dev_err(pctl->dev, "Failed to add GPIO chip %u: %d\n",
				i, ret);
			goto err;
		}

		ret = gpiochip_irqchip_add(&bank->gpio_chip, &bank->irq_chip,
					   0, handle_level_irq, IRQ_TYPE_NONE);
		if (ret < 0) {
			dev_err(pctl->dev, "Failed to add IRQ chip %u: %d\n",
				i, ret);
			gpiochip_remove(&bank->gpio_chip);
			goto err;
		}
		gpiochip_set_chained_irqchip(&bank->gpio_chip, &bank->irq_chip,
					     irq, pistachio_gpio_irq_handler);

		ret = gpiochip_add_pin_range(&bank->gpio_chip,
					     dev_name(pctl->dev), 0,
					     bank->pin_base, bank->npins);
		if (ret < 0) {
			dev_err(pctl->dev, "Failed to add GPIO range %u: %d\n",
				i, ret);
			gpiochip_remove(&bank->gpio_chip);
			goto err;
		}
	}

	return 0;
err:
	for (; i > 0; i--) {
		bank = &pctl->gpio_banks[i - 1];
		gpiochip_remove(&bank->gpio_chip);
	}
	return ret;
}

static const struct of_device_id pistachio_pinctrl_of_match[] = {
	{ .compatible = "img,pistachio-system-pinctrl", },
	{ },
};

static int pistachio_pinctrl_probe(struct platform_device *pdev)
{
	struct pistachio_pinctrl *pctl;
	struct resource *res;
	int ret;

	pctl = devm_kzalloc(&pdev->dev, sizeof(*pctl), GFP_KERNEL);
	if (!pctl)
		return -ENOMEM;
	pctl->dev = &pdev->dev;
	dev_set_drvdata(&pdev->dev, pctl);

	res = platform_get_resource(pdev, IORESOURCE_MEM, 0);
	pctl->base = devm_ioremap_resource(&pdev->dev, res);
	if (IS_ERR(pctl->base))
		return PTR_ERR(pctl->base);

	pctl->pins = pistachio_pins;
	pctl->npins = ARRAY_SIZE(pistachio_pins);
	pctl->functions = pistachio_functions;
	pctl->nfunctions = ARRAY_SIZE(pistachio_functions);
	pctl->groups = pistachio_groups;
	pctl->ngroups = ARRAY_SIZE(pistachio_groups);
	pctl->gpio_banks = pistachio_gpio_banks;
	pctl->nbanks = ARRAY_SIZE(pistachio_gpio_banks);

	pistachio_pinctrl_desc.pins = pctl->pins;
	pistachio_pinctrl_desc.npins = pctl->npins;

	pctl->pctldev = pinctrl_register(&pistachio_pinctrl_desc, &pdev->dev,
					 pctl);
	if (IS_ERR(pctl->pctldev)) {
		dev_err(&pdev->dev, "Failed to register pinctrl device\n");
		return PTR_ERR(pctl->pctldev);
	}

	ret = pistachio_gpio_register(pctl);
	if (ret < 0) {
		pinctrl_unregister(pctl->pctldev);
		return ret;
	}

	return 0;
}

static struct platform_driver pistachio_pinctrl_driver = {
	.driver = {
		.name = "pistachio-pinctrl",
		.of_match_table = pistachio_pinctrl_of_match,
		.suppress_bind_attrs = true,
	},
	.probe = pistachio_pinctrl_probe,
};

static int __init pistachio_pinctrl_register(void)
{
	return platform_driver_register(&pistachio_pinctrl_driver);
}
arch_initcall(pistachio_pinctrl_register);<|MERGE_RESOLUTION|>--- conflicted
+++ resolved
@@ -1310,15 +1310,8 @@
 	return 0;
 }
 
-<<<<<<< HEAD
-static void pistachio_gpio_irq_handler(unsigned int __irq,
-				       struct irq_desc *desc)
-{
-	unsigned int irq = irq_desc_get_irq(desc);
-=======
 static void pistachio_gpio_irq_handler(struct irq_desc *desc)
 {
->>>>>>> 9f30a04d
 	struct gpio_chip *gc = irq_desc_get_handler_data(desc);
 	struct pistachio_gpio_bank *bank = gc_to_bank(gc);
 	struct irq_chip *chip = irq_desc_get_chip(desc);
