/*
 * Copyright (c) 2014-2016, The Linux Foundation. All rights reserved.
 *
 * This program is free software; you can redistribute it and/or modify
 * it under the terms of the GNU General Public License version 2 and
 * only version 2 as published by the Free Software Foundation.
 *
 * This program is distributed in the hope that it will be useful,
 * but WITHOUT ANY WARRANTY; without even the implied warranty of
 * MERCHANTABILITY or FITNESS FOR A PARTICULAR PURPOSE.  See the
 * GNU General Public License for more details.
 */

#include "msm8996.dtsi"
#include "pm8994.dtsi"
#include "pmi8994.dtsi"
#include "apq8096-db820c-pins.dtsi"
#include "apq8096-db820c-pmic-pins.dtsi"
#include <dt-bindings/input/input.h>
#include <dt-bindings/gpio/gpio.h>

/ {
	aliases {
		serial0 = &blsp2_uart1;
		serial1 = &blsp2_uart2;
		i2c0	= &blsp1_i2c2;
		i2c1	= &blsp2_i2c1;
		i2c2	= &blsp2_i2c0;
		spi0	= &blsp1_spi0;
		spi1	= &blsp2_spi5;
	};

	chosen {
		stdout-path = "serial0:115200n8";
	};

	soc {
		serial@75b0000 {
			label = "LS-UART1";
			status = "okay";
			pinctrl-names = "default", "sleep";
			pinctrl-0 = <&blsp2_uart1_2pins_default>;
			pinctrl-1 = <&blsp2_uart1_2pins_sleep>;
		};

		serial@75b1000 {
			label = "LS-UART0";
			status = "okay";
			pinctrl-names = "default", "sleep";
			pinctrl-0 = <&blsp2_uart2_4pins_default>;
			pinctrl-1 = <&blsp2_uart2_4pins_sleep>;
		};

		i2c@7577000 {
		/* On Low speed expansion */
			label = "LS-I2C0";
			status = "okay";
		};

		i2c@75b6000 {
		/* On Low speed expansion */
			label = "LS-I2C1";
			status = "okay";
		};

		spi@7575000 {
		/* On Low speed expansion */
			label = "LS-SPI0";
			status = "okay";
		};

		i2c@75b5000 {
		/* On High speed expansion */
			label = "HS-I2C2";
			status = "okay";
		};

		spi@75ba000{
		/* On High speed expansion */
			label = "HS-SPI1";
			status = "okay";
		};

		sdhci@74a4900 {
		/* External SD card */
			pinctrl-names = "default", "sleep";
			pinctrl-0 = <&sdc2_clk_on &sdc2_cmd_on &sdc2_data_on &sdc2_cd_on>;
			pinctrl-1 = <&sdc2_clk_off &sdc2_cmd_off &sdc2_data_off &sdc2_cd_off>;
			cd-gpios = <&msmgpio 38 0x1>;
			status = "okay";
		};

		phy@34000 {
			status = "okay";
		};

		phy@7410000 {
			status = "okay";
		};

		phy@7411000 {
			status = "okay";
		};

		phy@7412000 {
			status = "okay";
		};

		usb@6a00000 {
			status = "okay";

			dwc3@6a00000 {
				extcon = <&usb3_id>;
				dr_mode = "otg";
			};
		};

		usb3_id: usb3-id {
			compatible = "linux,extcon-usb-gpio";
			id-gpio = <&pm8994_gpios 22 GPIO_ACTIVE_HIGH>;
			pinctrl-names = "default";
			pinctrl-0 = <&usb3_vbus_det_gpio>;
		};

		usb@7600000 {
			status = "okay";

			dwc3@7600000 {
				extcon = <&usb2_id>;
				dr_mode = "otg";
				maximum-speed = "high-speed";
			};
		};

		usb2_id: usb2-id {
			compatible = "linux,extcon-usb-gpio";
			id-gpio = <&pmi8994_gpios 6 GPIO_ACTIVE_HIGH>;
			pinctrl-names = "default";
			pinctrl-0 = <&usb2_vbus_det_gpio>;
		};

		agnoc@0 {
<<<<<<< HEAD
			qcom,pcie@00600000 {
				perst-gpio = <&msmgpio 35 GPIO_ACTIVE_LOW>;
			};

			qcom,pcie@00608000 {
=======
			qcom,pcie@600000 {
				perst-gpio = <&msmgpio 35 GPIO_ACTIVE_LOW>;
			};

			qcom,pcie@608000 {
>>>>>>> 661e50bc
				status = "okay";
				perst-gpio = <&msmgpio 130 GPIO_ACTIVE_LOW>;
			};

<<<<<<< HEAD
			qcom,pcie@00610000 {
=======
			qcom,pcie@610000 {
>>>>>>> 661e50bc
				status = "okay";
				perst-gpio = <&msmgpio 114 GPIO_ACTIVE_LOW>;
			};
		};
	};


	gpio_keys {
		compatible = "gpio-keys";
		#address-cells = <1>;
		#size-cells = <0>;
		autorepeat;

		pinctrl-names = "default";
		pinctrl-0 = <&volume_up_gpio>;

		button@0 {
			label = "Volume Up";
			linux,code = <KEY_VOLUMEUP>;
			gpios = <&pm8994_gpios 2 GPIO_ACTIVE_LOW>;
		};
	};

	rpm-glink {
		rpm_requests {
			pm8994-regulators {
				vdd_l1-supply = <&pm8994_s3>;
				vdd_l2_l26_l28-supply = <&pm8994_s3>;
				vdd_l3_l11-supply = <&pm8994_s3>;
				vdd_l4_l27_l31-supply = <&pm8994_s3>;
				vdd_l5_l7-supply = <&pm8994_s5>;
				vdd_l14_l15-supply = <&pm8994_s5>;
				vdd_l20_l21-supply = <&pm8994_s5>;
				vdd_l25-supply = <&pm8994_s3>;

				s3 {
					regulator-min-microvolt = <1300000>;
					regulator-max-microvolt = <1300000>;
				};

				/**
				 * 1.8v required on LS expansion
				 * for mezzanine boards
				 */
				s4 {
					regulator-min-microvolt = <1800000>;
					regulator-max-microvolt = <1800000>;
					regulator-always-on;
				};
				s5 {
					regulator-min-microvolt = <2150000>;
					regulator-max-microvolt = <2150000>;
				};
				s7 {
					regulator-min-microvolt = <800000>;
					regulator-max-microvolt = <800000>;
				};

				l1 {
					regulator-min-microvolt = <1000000>;
					regulator-max-microvolt = <1000000>;
				};
				l2 {
					regulator-min-microvolt = <1250000>;
					regulator-max-microvolt = <1250000>;
				};
				l3 {
					regulator-min-microvolt = <850000>;
					regulator-max-microvolt = <850000>;
				};
				l4 {
					regulator-min-microvolt = <1225000>;
					regulator-max-microvolt = <1225000>;
				};
				l6 {
					regulator-min-microvolt = <1200000>;
					regulator-max-microvolt = <1200000>;
				};
				l8 {
					regulator-min-microvolt = <1800000>;
					regulator-max-microvolt = <1800000>;
				};
				l9 {
					regulator-min-microvolt = <1800000>;
					regulator-max-microvolt = <1800000>;
				};
				l10 {
					regulator-min-microvolt = <1800000>;
					regulator-max-microvolt = <1800000>;
				};
				l11 {
					regulator-min-microvolt = <1150000>;
					regulator-max-microvolt = <1150000>;
				};
				l12 {
					regulator-min-microvolt = <1800000>;
					regulator-max-microvolt = <1800000>;
				};
				l13 {
					regulator-min-microvolt = <1800000>;
					regulator-max-microvolt = <2950000>;
				};
				l14 {
					regulator-min-microvolt = <1800000>;
					regulator-max-microvolt = <1800000>;
				};
				l15 {
					regulator-min-microvolt = <1800000>;
					regulator-max-microvolt = <1800000>;
				};
				l16 {
					regulator-min-microvolt = <2700000>;
					regulator-max-microvolt = <2700000>;
				};
				l17 {
					regulator-min-microvolt = <2500000>;
					regulator-max-microvolt = <2500000>;
				};
				l18 {
					regulator-min-microvolt = <2700000>;
					regulator-max-microvolt = <2900000>;
				};
				l19 {
					regulator-min-microvolt = <3000000>;
					regulator-max-microvolt = <3000000>;
				};
				l20 {
					regulator-min-microvolt = <2950000>;
					regulator-max-microvolt = <2950000>;
					regulator-allow-set-load;
				};
				l21 {
					regulator-min-microvolt = <2950000>;
					regulator-max-microvolt = <2950000>;
				};
				l22 {
					regulator-min-microvolt = <3300000>;
					regulator-max-microvolt = <3300000>;
				};
				l23 {
					regulator-min-microvolt = <2800000>;
					regulator-max-microvolt = <2800000>;
				};
				l24 {
					regulator-min-microvolt = <3075000>;
					regulator-max-microvolt = <3075000>;
				};
				l25 {
					regulator-min-microvolt = <1200000>;
					regulator-max-microvolt = <1200000>;
					regulator-allow-set-load;
				};
				l27 {
					regulator-min-microvolt = <1000000>;
					regulator-max-microvolt = <1000000>;
				};
				l28 {
					regulator-min-microvolt = <925000>;
					regulator-max-microvolt = <925000>;
					regulator-allow-set-load;
				};
				l29 {
					regulator-min-microvolt = <2800000>;
					regulator-max-microvolt = <2800000>;
				};
				l30 {
					regulator-min-microvolt = <1800000>;
					regulator-max-microvolt = <1800000>;
				};
				l32 {
					regulator-min-microvolt = <1800000>;
					regulator-max-microvolt = <1800000>;
				};
			};
		};
	};
};<|MERGE_RESOLUTION|>--- conflicted
+++ resolved
@@ -140,28 +140,16 @@
 		};
 
 		agnoc@0 {
-<<<<<<< HEAD
-			qcom,pcie@00600000 {
-				perst-gpio = <&msmgpio 35 GPIO_ACTIVE_LOW>;
-			};
-
-			qcom,pcie@00608000 {
-=======
 			qcom,pcie@600000 {
 				perst-gpio = <&msmgpio 35 GPIO_ACTIVE_LOW>;
 			};
 
 			qcom,pcie@608000 {
->>>>>>> 661e50bc
 				status = "okay";
 				perst-gpio = <&msmgpio 130 GPIO_ACTIVE_LOW>;
 			};
 
-<<<<<<< HEAD
-			qcom,pcie@00610000 {
-=======
 			qcom,pcie@610000 {
->>>>>>> 661e50bc
 				status = "okay";
 				perst-gpio = <&msmgpio 114 GPIO_ACTIVE_LOW>;
 			};
