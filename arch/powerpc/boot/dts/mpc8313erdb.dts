--- conflicted
+++ resolved
@@ -164,48 +164,6 @@
 			mode = "cpu";
 		};
 
-<<<<<<< HEAD
-		dma@82a8 {
-			#address-cells = <1>;
-			#size-cells = <1>;
-			compatible = "fsl,mpc8313-dma", "fsl,elo-dma";
-			reg = <0x82a8 4>;
-			ranges = <0 0x8100 0x1a8>;
-			interrupt-parent = <&ipic>;
-			interrupts = <71 8>;
-			cell-index = <0>;
-			dma-channel@0 {
-				compatible = "fsl,mpc8313-dma-channel", "fsl,elo-dma-channel";
-				reg = <0 0x80>;
-				cell-index = <0>;
-				interrupt-parent = <&ipic>;
-				interrupts = <71 8>;
-			};
-			dma-channel@80 {
-				compatible = "fsl,mpc8313-dma-channel", "fsl,elo-dma-channel";
-				reg = <0x80 0x80>;
-				cell-index = <1>;
-				interrupt-parent = <&ipic>;
-				interrupts = <71 8>;
-			};
-			dma-channel@100 {
-				compatible = "fsl,mpc8313-dma-channel", "fsl,elo-dma-channel";
-				reg = <0x100 0x80>;
-				cell-index = <2>;
-				interrupt-parent = <&ipic>;
-				interrupts = <71 8>;
-			};
-			dma-channel@180 {
-				compatible = "fsl,mpc8313-dma-channel", "fsl,elo-dma-channel";
-				reg = <0x180 0x28>;
-				cell-index = <3>;
-				interrupt-parent = <&ipic>;
-				interrupts = <71 8>;
-			};
-		};
-
-=======
->>>>>>> c07f62e5
 		/* phy type (ULPI, UTMI, UTMI_WIDE, SERIAL) */
 		usb@23000 {
 			compatible = "fsl-usb2-dr";
