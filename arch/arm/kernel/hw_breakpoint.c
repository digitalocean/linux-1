--- conflicted
+++ resolved
@@ -137,18 +137,10 @@
 	u32 didr;
 
 	/* Do we implement the extended CPUID interface? */
-<<<<<<< HEAD
-	if (((read_cpuid_id() >> 16) & 0xf) != 0xf) {
-		pr_warning("CPUID feature registers not supported. "
-				"Assuming v6 debug is present.\n");
-		return ARM_DEBUG_ARCH_V6;
-	}
-=======
 	if (WARN_ONCE((((read_cpuid_id() >> 16) & 0xf) != 0xf),
 	    "CPUID feature registers not supported. "
 	    "Assuming v6 debug is present.\n"))
 		return ARM_DEBUG_ARCH_V6;
->>>>>>> 47ae63e0
 
 	ARM_DBG_READ(c0, 0, didr);
 	return (didr >> 16) & 0xf;
@@ -159,15 +151,12 @@
 	return debug_arch;
 }
 
-<<<<<<< HEAD
-=======
 static int debug_arch_supported(void)
 {
 	u8 arch = get_debug_arch();
 	return arch >= ARM_DEBUG_ARCH_V6 && arch <= ARM_DEBUG_ARCH_V7_ECP14;
 }
 
->>>>>>> 47ae63e0
 /* Determine number of BRP register available. */
 static int get_num_brp_resources(void)
 {
@@ -284,12 +273,9 @@
 
 int hw_breakpoint_slots(int type)
 {
-<<<<<<< HEAD
-=======
 	if (!debug_arch_supported())
 		return 0;
 
->>>>>>> 47ae63e0
 	/*
 	 * We can be called early, so don't rely on
 	 * our static variables being initialised.
@@ -722,7 +708,6 @@
 		rcu_read_unlock();
 	}
 }
-<<<<<<< HEAD
 
 static void watchpoint_single_step_handler(unsigned long pc)
 {
@@ -751,36 +736,6 @@
 		if (info->trigger != pc)
 			disable_single_step(wp);
 
-=======
-
-static void watchpoint_single_step_handler(unsigned long pc)
-{
-	int i;
-	struct perf_event *wp, **slots;
-	struct arch_hw_breakpoint *info;
-
-	slots = (struct perf_event **)__get_cpu_var(wp_on_reg);
-
-	for (i = 0; i < core_num_reserved_brps; ++i) {
-		rcu_read_lock();
-
-		wp = slots[i];
-
-		if (wp == NULL)
-			goto unlock;
-
-		info = counter_arch_bp(wp);
-		if (!info->step_ctrl.enabled)
-			goto unlock;
-
-		/*
-		 * Restore the original watchpoint if we've completed the
-		 * single-step.
-		 */
-		if (info->trigger != pc)
-			disable_single_step(wp);
-
->>>>>>> 47ae63e0
 unlock:
 		rcu_read_unlock();
 	}
@@ -887,19 +842,11 @@
 
 	/*
 	 * v7 debug contains save and restore registers so that debug state
-<<<<<<< HEAD
-	 * can be maintained across low-power modes without leaving
-	 * the debug logic powered up. It is IMPLEMENTATION DEFINED whether
-	 * we can write to the debug registers out of reset, so we must
-	 * unlock the OS Lock Access Register to avoid taking undefined
-	 * instruction exceptions later on.
-=======
 	 * can be maintained across low-power modes without leaving the debug
 	 * logic powered up. It is IMPLEMENTATION DEFINED whether we can access
 	 * the debug registers out of reset, so we must unlock the OS Lock
 	 * Access Register to avoid taking undefined instruction exceptions
 	 * later on.
->>>>>>> 47ae63e0
 	 */
 	if (debug_arch >= ARM_DEBUG_ARCH_V7_ECP14) {
 		/*
@@ -955,12 +902,6 @@
 
 	pr_info("found %d breakpoint and %d watchpoint registers.\n",
 		core_num_brps + core_num_reserved_brps, core_num_wrps);
-<<<<<<< HEAD
-
-	if (core_num_reserved_brps)
-		pr_info("%d breakpoint(s) reserved for watchpoint "
-				"single-step.\n", core_num_reserved_brps);
-=======
 
 	if (core_num_reserved_brps)
 		pr_info("%d breakpoint(s) reserved for watchpoint "
@@ -971,7 +912,6 @@
 	 * debugger will leave the world in a nice state for us.
 	 */
 	on_each_cpu(reset_ctrl_regs, NULL, 1);
->>>>>>> 47ae63e0
 
 	ARM_DBG_READ(c1, 0, dscr);
 	if (dscr & ARM_DSCR_HDBGEN) {
@@ -979,16 +919,6 @@
 		pr_warning("halting debug mode enabled. Assuming maximum "
 			   "watchpoint size of %u bytes.", max_watchpoint_len);
 	} else {
-<<<<<<< HEAD
-		/*
-		 * Reset the breakpoint resources. We assume that a halting
-		 * debugger will leave the world in a nice state for us.
-		 */
-		smp_call_function(reset_ctrl_regs, NULL, 1);
-		reset_ctrl_regs(NULL);
-
-=======
->>>>>>> 47ae63e0
 		/* Work out the maximum supported watchpoint length. */
 		max_watchpoint_len = get_max_wp_len();
 		pr_info("maximum watchpoint size is %u bytes.\n",
